import unittest
import logging
import numpy as np

import diffxpy.api as de
from batchglm.models.glm_nb import Model as NBModel
from batchglm.models.glm_norm import Model as NormModel
from batchglm.models.glm_poisson import Model as PoissonModel


class _TestSingleDe:

    def _prepare_data(
            self,
            n_cells: int,
            n_genes: int,
            noise_model: str
    ):
        """

        :param n_cells: Number of cells to simulate (number of observations per test).
        :param n_genes: Number of genes to simulate (number of tests).
        :param noise_model: Noise model to use for data fitting.
        """
        if noise_model == "nb":
            rand_fn_loc = lambda shape: np.random.uniform(5, 10, shape)
            rand_fn_scale = lambda shape: np.random.uniform(1, 2, shape)
            model = NBModel()
        elif noise_model == "norm":
            rand_fn_loc = lambda shape: np.random.uniform(500, 1000, shape)
            rand_fn_scale = lambda shape: np.random.uniform(1, 2, shape)
            model = NormModel()
        elif noise_model == "poisson":
            rand_fn_loc = lambda shape: np.random.uniform(2, 10, shape)
            rand_fn_scale = None # not used
            model = PoissonModel()
        else:
            raise ValueError("noise model %s not recognized" % noise_model)

        num_non_de = n_genes // 2
        def theta_location_setter(x):
            x[1, :num_non_de] = 0
            return x
        def theta_scale_setter(x):
            x[1, :num_non_de] = 0
            return x
        model.generate_artificial_data(
            n_obs=n_cells,
            n_vars=n_genes,
            num_batches=0,
            num_conditions=2,
            rand_fn_loc=rand_fn_loc,
            rand_fn_scale=rand_fn_scale,
            theta_location_setter=theta_location_setter,
            theta_scale_setter=theta_scale_setter,
        )
        self.isDE = np.arange(n_genes) >= num_non_de
        return model

    def _eval(self, model, test):
        idx_de = np.where(self.isDE)[0]
        idx_nonde = np.where(np.logical_not(self.isDE))[0]

        frac_de_of_non_de = np.mean(test.qval[idx_nonde] < 0.05)
        frac_de_of_de = np.mean(test.qval[idx_de] < 0.05)

        logging.getLogger("diffxpy").info(
            'fraction of non-DE genes with q-value < 0.05: %.1f%%' %
            float(100 * frac_de_of_non_de)
        )
        logging.getLogger("diffxpy").info(
            'fraction of DE genes with q-value < 0.05: %.1f%%' %
            float(100 * frac_de_of_de)
        )
        assert frac_de_of_non_de <= 0.1, "too many false-positives %f" % frac_de_of_non_de
        assert frac_de_of_de >= 0.5, "too many false-negatives %f" % frac_de_of_de

        return model

    def _test_rank_de(
            self,
            n_cells: int,
            n_genes: int
    ):
        """
        :param n_cells: Number of cells to simulate (number of observations per test).
        :param n_genes: Number of genes to simulate (number of tests).
        """
        logging.getLogger("tensorflow").setLevel(logging.ERROR)
        logging.getLogger("batchglm").setLevel(logging.WARNING)
        logging.getLogger("diffxpy").setLevel(logging.WARNING)

        model = self._prepare_data(
            n_cells=n_cells,
            n_genes=n_genes,
            noise_model="norm"
        )

        test = de.test.rank_test(
            data=model.x,
            gene_names=model.features,
            sample_description=model.sample_description,
            grouping="condition"
        )

        self._eval(model=model, test=test)

        return True

    def _test_t_test_de(
            self,
            n_cells: int,
            n_genes: int
    ):
        """
        :param n_cells: Number of cells to simulate (number of observations per test).
        :param n_genes: Number of genes to simulate (number of tests).
        """
        logging.getLogger("tensorflow").setLevel(logging.ERROR)
        logging.getLogger("batchglm").setLevel(logging.WARNING)
        logging.getLogger("diffxpy").setLevel(logging.WARNING)

        model = self._prepare_data(
            n_cells=n_cells,
            n_genes=n_genes,
            noise_model="norm"
        )

        test = de.test.t_test(
            data=model.x,
            gene_names=model.features,
            grouping="condition",
            sample_description=model.sample_description,
        )

        self._eval(model=model, test=test)

        return True

    def _test_wald_de(
            self,
            n_cells: int,
            n_genes: int,
            noise_model: str
    ):
        """
        :param n_cells: Number of cells to simulate (number of observations per test).
        :param n_genes: Number of genes to simulate (number of tests).
        :param noise_model: Noise model to use for data fitting.
        """
        logging.getLogger("tensorflow").setLevel(logging.ERROR)
        logging.getLogger("batchglm").setLevel(logging.WARNING)
        logging.getLogger("diffxpy").setLevel(logging.WARNING)

        model = self._prepare_data(
            n_cells=n_cells,
            n_genes=n_genes,
            noise_model=noise_model
        )

        test = de.test.wald(
            data=model.x,
            gene_names=model.features,
            sample_description=model.sample_description,
            factor_loc_totest="condition",
            formula_loc="~ 1 + condition",
            noise_model=noise_model,
            training_strategy="DEFAULT",
            dtype="float64"
        )

        self._eval(model=model, test=test)

        return True

    def _test_wald_repeated_de(
            self,
            n_cells: int,
            n_genes: int,
            noise_model: str
    ):
        """
        :param n_cells: Number of cells to simulate (number of observations per test).
        :param n_genes: Number of genes to simulate (number of tests).
        :param noise_model: Noise model to use for data fitting.
        """
        logging.getLogger("tensorflow").setLevel(logging.ERROR)
        logging.getLogger("batchglm").setLevel(logging.WARNING)
        logging.getLogger("diffxpy").setLevel(logging.WARNING)

        sim = self._prepare_data(
            n_cells=n_cells,
            n_genes=n_genes,
            noise_model=noise_model
        )

        test1 = de.test.wald(
            data=sim.input_data,
            sample_description=sim.sample_description,
            factor_loc_totest="condition",
            formula_loc="~ 1 + condition",
            noise_model=noise_model,
            training_strategy="DEFAULT",
            dtype="float64"
        )
        test = de.test.wald_repeated(
            det=test1,
            factor_loc_totest="condition"
        )
        assert np.max(test.log10_pval_clean() - test1.log10_pval_clean()) < 1e-10

        self._eval(sim=sim, test=test)
        return True

    def _test_lrt_de(
            self,
            n_cells: int,
            n_genes: int,
            noise_model: str
    ):
        """
        :param n_cells: Number of cells to simulate (number of observations per test).
        :param n_genes: Number of genes to simulate (number of tests).
        :param noise_model: Noise model to use for data fitting.
        """
        logging.getLogger("tensorflow").setLevel(logging.ERROR)
        logging.getLogger("batchglm").setLevel(logging.WARNING)
        logging.getLogger("diffxpy").setLevel(logging.WARNING)

        model = self._prepare_data(
            n_cells=n_cells,
            n_genes=n_genes,
            noise_model=noise_model
        )

        test = de.test.lrt(
            data=model.x,
            gene_names=model.features,
            sample_description=model.sample_description,
            full_formula_loc="~ 1 + condition",
            full_formula_scale="~ 1",
            reduced_formula_loc="~ 1",
            reduced_formula_scale="~ 1",
            noise_model=noise_model,
            training_strategy="DEFAULT",
            dtype="float64"
        )

        self._eval(model=model, test=test)

        return True


class TestSingleDeStandard(_TestSingleDe, unittest.TestCase):
    """
    Noise model-independent tests unit tests that tests false positive and false negative rates.
    """

    def test_ttest_de(
            self,
            n_cells: int = 2000,
            n_genes: int = 200
    ):
        """
        :param n_cells: Number of cells to simulate (number of observations per test).
        :param n_genes: Number of genes to simulate (number of tests).
        """
        logging.getLogger("tensorflow").setLevel(logging.ERROR)
        logging.getLogger("batchglm").setLevel(logging.WARNING)
        logging.getLogger("diffxpy").setLevel(logging.WARNING)

        np.random.seed(1)
        return self._test_t_test_de(
            n_cells=n_cells,
            n_genes=n_genes
        )

    def test_rank_de(
            self,
            n_cells: int = 2000,
            n_genes: int = 200
    ):
        """
        :param n_cells: Number of cells to simulate (number of observations per test).
        :param n_genes: Number of genes to simulate (number of tests).
        """
        logging.getLogger("tensorflow").setLevel(logging.ERROR)
        logging.getLogger("batchglm").setLevel(logging.WARNING)
        logging.getLogger("diffxpy").setLevel(logging.WARNING)

        np.random.seed(1)
        return self._test_rank_de(
            n_cells=n_cells,
            n_genes=n_genes
        )


class TestSingleDeNb(_TestSingleDe, unittest.TestCase):
    """
    Negative binomial (default) noise model unit tests that tests false positive and false negative rates.
    """

    def test_wald_de(
            self,
            n_cells: int = 2000,
            n_genes: int = 200
    ):
        """
        :param n_cells: Number of cells to simulate (number of observations per test).
        :param n_genes: Number of genes to simulate (number of tests).
        """
        logging.getLogger("tensorflow").setLevel(logging.ERROR)
        logging.getLogger("batchglm").setLevel(logging.WARNING)
        logging.getLogger("diffxpy").setLevel(logging.WARNING)

        np.random.seed(1)
        return self._test_wald_de(
            n_cells=n_cells,
            n_genes=n_genes,
            noise_model=self.noise_model
        )

<<<<<<< HEAD
    def test_lrt_de(
=======
    def test_wald_repeated_de_nb(
            self,
            n_cells: int = 2000,
            n_genes: int = 200
    ):
        """
        :param n_cells: Number of cells to simulate (number of observations per test).
        :param n_genes: Number of genes to simulate (number of tests).
        """
        logging.getLogger("tensorflow").setLevel(logging.ERROR)
        logging.getLogger("batchglm").setLevel(logging.WARNING)
        logging.getLogger("diffxpy").setLevel(logging.WARNING)

        np.random.seed(1)
        return self._test_wald_repeated_de(
            n_cells=n_cells,
            n_genes=n_genes,
            noise_model="nb"
        )

    def test_lrt_de_nb(
>>>>>>> 72112680
            self,
            n_cells: int = 2000,
            n_genes: int = 200
    ):
        """
        :param n_cells: Number of cells to simulate (number of observations per test).
        :param n_genes: Number of genes to simulate (number of tests).
        """
        logging.getLogger("tensorflow").setLevel(logging.ERROR)
        logging.getLogger("batchglm").setLevel(logging.WARNING)
        logging.getLogger("diffxpy").setLevel(logging.WARNING)

        np.random.seed(1)
        return self._test_lrt_de(
            n_cells=n_cells,
            n_genes=n_genes,
            noise_model=self.noise_model
        )

class TestSingleDePoisson(TestSingleDeNb, unittest.TestCase):
    noise_model = "poisson"

class TestSingleDeNorm(TestSingleDeNb, unittest.TestCase):
    noise_model = "norm"


if __name__ == '__main__':
    unittest.main()<|MERGE_RESOLUTION|>--- conflicted
+++ resolved
@@ -320,9 +320,6 @@
             noise_model=self.noise_model
         )
 
-<<<<<<< HEAD
-    def test_lrt_de(
-=======
     def test_wald_repeated_de_nb(
             self,
             n_cells: int = 2000,
@@ -340,11 +337,10 @@
         return self._test_wald_repeated_de(
             n_cells=n_cells,
             n_genes=n_genes,
-            noise_model="nb"
+            noise_model=self.noise_model
         )
 
     def test_lrt_de_nb(
->>>>>>> 72112680
             self,
             n_cells: int = 2000,
             n_genes: int = 200
