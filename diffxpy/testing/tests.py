import anndata
try:
    from anndata.base import Raw
except ImportError:
    from anndata import Raw
import batchglm.api as glm
import dask
import logging
import numpy as np
import pandas as pd
import patsy
import scipy.sparse
from typing import Union, List, Dict, Callable, Tuple

from diffxpy import pkg_constants
from .det import DifferentialExpressionTestLRT, DifferentialExpressionTestWald, \
    DifferentialExpressionTestTT, DifferentialExpressionTestRank, _DifferentialExpressionTestSingle, \
    DifferentialExpressionTestVsRest, _DifferentialExpressionTestMulti, DifferentialExpressionTestByPartition
from .det_cont import DifferentialExpressionTestWaldCont, DifferentialExpressionTestLRTCont
from .det_pair import DifferentialExpressionTestZTestLazy, DifferentialExpressionTestZTest, \
    DifferentialExpressionTestPairwiseStandard
from .utils import parse_gene_names, parse_sample_description, parse_size_factors, parse_grouping, \
    constraint_system_from_star, preview_coef_names


def _fit(
        noise_model,
        data,
        design_loc,
        design_scale,
        design_loc_names: list = None,
        design_scale_names: list = None,
        constraints_loc: np.ndarray = None,
        constraints_scale: np.ndarray = None,
        init_model=None,
        init_a: Union[np.ndarray, str] = "AUTO",
        init_b: Union[np.ndarray, str] = "AUTO",
        gene_names=None,
        size_factors=None,
        batch_size: Union[None, int, Tuple[int, int]] = None,
        backend: str = "numpy",
        training_strategy: Union[str, List[Dict[str, object]], Callable] = "AUTO",
        quick_scale: bool = None,
        train_args: dict = {},
        close_session=True,
        dtype="float64"
):
    """
    :param noise_model: str, noise model to use in model-based unit_test. Possible options:

        - 'nb': default
    :param design_loc: Design matrix of location model.
    :param design_loc: Design matrix of scale model.
    :param constraints_loc: : Constraints for location model.
        Array with constraints in rows and model parameters in columns.
        Each constraint contains non-zero entries for the a of parameters that
        has to sum to zero. This constraint is enforced by binding one parameter
        to the negative sum of the other parameters, effectively representing that
        parameter as a function of the other parameters. This dependent
        parameter is indicated by a -1 in this array, the independent parameters
        of that constraint (which may be dependent at an earlier constraint)
        are indicated by a 1.
    :param constraints_scale: : Constraints for scale model.
        Array with constraints in rows and model parameters in columns.
        Each constraint contains non-zero entries for the a of parameters that
        has to sum to zero. This constraint is enforced by binding one parameter
        to the negative sum of the other parameters, effectively representing that
        parameter as a function of the other parameters. This dependent
        parameter is indicated by a -1 in this array, the independent parameters
        of that constraint (which may be dependent at an earlier constraint)
        are indicated by a 1.
    :param init_model: (optional) If provided, this model will be used to initialize this Estimator.
    :param init_a: (Optional) Low-level initial values for a.
        Can be:

        - str:
            * "auto": automatically choose best initialization
            * "standard": initialize intercept with observed mean
            * "init_model": initialize with another model (see `ìnit_model` parameter)
            * "closed_form": try to initialize with closed form
        - np.ndarray: direct initialization of 'a'
    :param init_b: (Optional) Low-level initial values for b
        Can be:

        - str:
            * "auto": automatically choose best initialization
            * "standard": initialize with zeros
            * "init_model": initialize with another model (see `ìnit_model` parameter)
            * "closed_form": try to initialize with closed form
        - np.ndarray: direct initialization of 'b'
    :param size_factors: 1D array of transformed library size factors for each cell in the
        same order as in data
    :param batch_size: Argument controlling the memory load of the fitting procedure. For backends that allow
        chunking of operations, this parameter controls the size of the batch / chunk.

            - If backend is "tf1" or "tf2": number of observations per batch
            - If backend is "numpy": Tuple of (number of observations per chunk, number of genes per chunk)
    :param backend: Which linear algebra library to chose. This impact the available noise models and optimizers /
        training strategies. Available are:

        - "numpy" numpy
        - "tf1" tensorflow1.* >= 1.13
        - "tf2" tensorflow2.*
    :param training_strategy: {str} training strategy to use. Can be:

        - str: will use Estimator.TrainingStrategy[training_strategy] to train
    :param quick_scale: Depending on the optimizer, `scale` will be fitted faster and maybe less accurate.

        Useful in scenarios where fitting the exact `scale` is not absolutely necessary.
    :param train_args: Backend-specific parameter estimation (optimizer) settings. This is a dictionary, its
        entries depend on the backend. These optimizer settings are set to defaults if not passed in this
        dictionary.

        - backend=="tf1":
        - backend=="tf2":
            - optimizer: str
            - convergence_criteria: str
            - stopping_criteria: str
            - learning_rate: float
            - batched_model: True
        - backend=="numpy":
            - nproc: int = 3: number of processes to use in steps of multiprocessing that require scipy.minimize.
                Note that the number of processes in the steps only based on linear algebra functions may deviate.
    :param dtype: Allows specifying the precision which should be used to fit data.

        Should be "float32" for single precision or "float64" for double precision.
    :param close_session: If True, will finalize the estimator. Otherwise, return the estimator itself.
    """
    # Load estimator for required noise model and backend:
    if backend.lower() in ["tf1"]:
        if noise_model == "nb" or noise_model == "negative_binomial":
            from batchglm.api.models.tf1.glm_nb import Estimator, InputDataGLM
        elif noise_model == "norm" or noise_model == "normal":
            from batchglm.api.models.tf1.glm_norm import Estimator, InputDataGLM
        else:
            raise ValueError('noise_model="%s" not recognized.' % noise_model)
        if batch_size is None:
            batch_size = 128
        else:
            if not isinstance(batch_size, int):
                raise ValueError("batch_size has to be an integer if backend is tf1")
        chunk_size_cells = int(1e9)
        chunk_size_genes = 128
    elif backend.lower() in ["tf2"]:
        if noise_model == "nb" or noise_model == "negative_binomial":
            from batchglm.api.models.tf2.glm_nb import Estimator, InputDataGLM
        else:
            raise ValueError('noise_model="%s" not recognized.' % noise_model)
        if batch_size is None:
            batch_size = 128
        else:
            if not isinstance(batch_size, int):
                raise ValueError("batch_size has to be an integer if backend is tf2")
        chunk_size_cells = int(1e9)
        chunk_size_genes = 128
    elif backend.lower() in ["numpy"]:
        if isinstance(training_strategy, str):
            if training_strategy.lower() == "auto":
                training_strategy = "DEFAULT"
        if noise_model == "nb" or noise_model == "negative_binomial":
            from batchglm.api.models.numpy.glm_nb import Estimator, InputDataGLM
        else:
            raise ValueError('noise_model="%s" not recognized.' % noise_model)
        # Set default chunk size:
        if batch_size is None:
            chunk_size_cells = int(1e9)
            chunk_size_genes = 128
            batch_size = (chunk_size_cells, chunk_size_genes)
        else:
            if isinstance(batch_size, int) or len(batch_size) != 2:
                raise ValueError("batch_size has to be a tuple of length 2 if backend is numpy")
            chunk_size_cells = batch_size[0]
            chunk_size_genes = batch_size[1]
    else:
        raise ValueError('backend="%s" not recognized.' % backend)

    input_data = InputDataGLM(
        data=data,
        design_loc=design_loc,
        design_scale=design_scale,
        design_loc_names=design_loc_names,
        design_scale_names=design_scale_names,
        constraints_loc=constraints_loc,
        constraints_scale=constraints_scale,
        size_factors=size_factors,
        feature_names=gene_names,
        chunk_size_cells=chunk_size_cells,
        chunk_size_genes=chunk_size_genes,
        as_dask=backend.lower() in ["numpy"],
        cast_dtype=dtype
    )

    # Assemble variable key word arguments to constructor of Estimator.
    constructor_args = {}
    if quick_scale is not None:
        constructor_args["quick_scale"] = quick_scale
<<<<<<< HEAD
    if batch_size is not None and backend is not "tf2":
        constructor_args["batch_size"] = batch_size
=======
>>>>>>> cfbcbfc7
    # Backend-specific constructor arguments:
    if backend.lower() in ["tf1"]:
        constructor_args['provide_optimizers'] = {
            "gd": pkg_constants.BATCHGLM_OPTIM_GD,
            "adam": pkg_constants.BATCHGLM_OPTIM_ADAM,
            "adagrad": pkg_constants.BATCHGLM_OPTIM_ADAGRAD,
            "rmsprop": pkg_constants.BATCHGLM_OPTIM_RMSPROP,
            "nr": pkg_constants.BATCHGLM_OPTIM_NEWTON,
            "nr_tr": pkg_constants.BATCHGLM_OPTIM_NEWTON_TR,
            "irls": pkg_constants.BATCHGLM_OPTIM_IRLS,
            "irls_gd": pkg_constants.BATCHGLM_OPTIM_IRLS_GD,
            "irls_tr": pkg_constants.BATCHGLM_OPTIM_IRLS_TR,
            "irls_gd_tr": pkg_constants.BATCHGLM_OPTIM_IRLS_GD_TR
        }
        constructor_args['provide_batched'] = pkg_constants.BATCHGLM_PROVIDE_BATCHED
        constructor_args['provide_fim'] = pkg_constants.BATCHGLM_PROVIDE_FIM
        constructor_args['provide_hessian'] = pkg_constants.BATCHGLM_PROVIDE_HESSIAN
        constructor_args["batch_size"] = batch_size
    elif backend.lower() not in ["tf2"]:
        pass
    elif backend.lower() not in ["numpy"]:
        pass
    else:
        raise ValueError('backend="%s" not recognized.' % backend)

    estim = Estimator(
        input_data=input_data,
        init_a=init_a,
        init_b=init_b,
        dtype=dtype,
        **constructor_args
    )
    estim.initialize()

    # Assemble backend specific key word arguments to training function:
    if batch_size is not None:
        train_args["batch_size"] = batch_size
    if backend.lower() in ["tf1"]:
        pass
    elif backend.lower() in ["tf2"]:
        train_args["autograd"] = pkg_constants.BATCHGLM_AUTOGRAD
        train_args["featurewise"] = pkg_constants.BATCHGLM_FEATUREWISE
    elif backend.lower() in ["numpy"]:
        pass

    estim.train_sequence(
        training_strategy=training_strategy,
        **train_args
    )

    if close_session:
        estim.finalize()
    return estim


def lrt(
        data: Union[anndata.AnnData, Raw, np.ndarray, scipy.sparse.csr_matrix, glm.typing.InputDataBase],
        full_formula_loc: str,
        reduced_formula_loc: str,
        full_formula_scale: str = "~1",
        reduced_formula_scale: str = "~1",
        as_numeric: Union[List[str], Tuple[str], str] = (),
        init_a: Union[np.ndarray, str] = "AUTO",
        init_b: Union[np.ndarray, str] = "AUTO",
        gene_names: Union[np.ndarray, list] = None,
        sample_description: pd.DataFrame = None,
        noise_model="nb",
        size_factors: Union[np.ndarray, pd.core.series.Series, np.ndarray] = None,
        batch_size: Union[None, int, Tuple[int, int]] = None,
        backend: str = "numpy",
        train_args: dict = {},
        training_strategy: Union[str, List[Dict[str, object]], Callable] = "AUTO",
        quick_scale: bool = False,
        dtype="float64",
        **kwargs
):
    """
    Perform log-likelihood ratio test for differential expression for each gene.

    Note that lrt() does not support constraints in its current form. Please
    use wald() for constraints.

    :param data: Input data matrix (observations x features) or (cells x genes).
    :param full_formula_loc: formula
        Full model formula for location parameter model.
    :param reduced_formula_loc: formula
        Reduced model formula for location and scale parameter models.
    :param full_formula_scale: formula
        Full model formula for scale parameter model.
    :param reduced_formula_scale: formula
        Reduced model formula for scale parameter model.
    :param as_numeric:
        Which columns of sample_description to treat as numeric and
        not as categorical. This yields columns in the design matrix
        which do not correpond to one-hot encoded discrete factors.
        This makes sense for number of genes, time, pseudotime or space
        for example.
    :param init_a: (Optional) Low-level initial values for a.
        Can be:

        - str:
            * "auto": automatically choose best initialization
            * "standard": initialize intercept with observed mean
            * "init_model": initialize with another model (see `ìnit_model` parameter)
            * "closed_form": try to initialize with closed form
        - np.ndarray: direct initialization of 'a'
    :param init_b: (Optional) Low-level initial values for b
        Can be:

        - str:
            * "auto": automatically choose best initialization
            * "standard": initialize with zeros
            * "init_model": initialize with another model (see `ìnit_model` parameter)
            * "closed_form": try to initialize with closed form
        - np.ndarray: direct initialization of 'b'
    :param gene_names: optional list/array of gene names which will be used if `data` does not implicitly store these
    :param sample_description: optional pandas.DataFrame containing sample annotations
    :param noise_model: str, noise model to use in model-based unit_test. Possible options:

        - 'nb': default
    :param size_factors: 1D array of transformed library size factors for each cell in the
        same order as in data or string-type column identifier of size-factor containing
        column in sample description.
    :param batch_size: Argument controlling the memory load of the fitting procedure. For backends that allow
        chunking of operations, this parameter controls the size of the batch / chunk.

            - If backend is "tf1" or "tf2": number of observations per batch
            - If backend is "numpy": Tuple of (number of observations per chunk, number of genes per chunk)
    :param backend: Which linear algebra library to chose. This impact the available noise models and optimizers /
        training strategies. Available are:

        - "numpy" numpy
        - "tf1" tensorflow1.* >= 1.13
        - "tf2" tensorflow2.*
    :param training_strategy: {str, function, list} training strategy to use. Can be:

        - str: will use Estimator.TrainingStrategy[training_strategy] to train
        - function: Can be used to implement custom training function will be called as
          `training_strategy(estimator)`.
        - list of keyword dicts containing method arguments: Will call Estimator.train() once with each dict of
          method arguments.

          Example:

          .. code-block:: python

              [
                {"learning_rate": 0.5, },
                {"learning_rate": 0.05, },
              ]

          This will run training first with learning rate = 0.5 and then with learning rate = 0.05.
    :param quick_scale: Depending on the optimizer, `scale` will be fitted faster and maybe less accurate.

        Useful in scenarios where fitting the exact `scale` is not absolutely necessary.
    :param dtype: Allows specifying the precision which should be used to fit data.

        Should be "float32" for single precision or "float64" for double precision.
    :param kwargs: [Debugging] Additional arguments will be passed to the _fit method.
    """
    # TODO test nestedness
    if len(kwargs) != 0:
        logging.getLogger("diffxpy").info("additional kwargs: %s", str(kwargs))

    if isinstance(as_numeric, str):
        as_numeric = [as_numeric]

    gene_names = parse_gene_names(data, gene_names)
    sample_description = parse_sample_description(data, sample_description)
    size_factors = parse_size_factors(
        size_factors=size_factors,
        data=data,
        sample_description=sample_description
    )

    full_design_loc = glm.data.design_matrix(
        sample_description=sample_description,
        formula=full_formula_loc,
        as_categorical=[False if x in as_numeric else True for x in sample_description.columns.values],
        return_type="patsy"
    )
    reduced_design_loc = glm.data.design_matrix(
        sample_description=sample_description,
        formula=reduced_formula_loc,
        as_categorical=[False if x in as_numeric else True for x in sample_description.columns.values],
        return_type="patsy"
    )
    full_design_scale = glm.data.design_matrix(
        sample_description=sample_description,
        formula=full_formula_scale,
        as_categorical=[False if x in as_numeric else True for x in sample_description.columns.values],
        return_type="patsy"
    )
    reduced_design_scale = glm.data.design_matrix(
        sample_description=sample_description,
        formula=reduced_formula_scale,
        as_categorical=[False if x in as_numeric else True for x in sample_description.columns.values],
        return_type="patsy"
    )

    reduced_model = _fit(
        noise_model=noise_model,
        data=data,
        design_loc=reduced_design_loc,
        design_scale=reduced_design_scale,
        constraints_loc=None,
        constraints_scale=None,
        init_a=init_a,
        init_b=init_b,
        gene_names=gene_names,
        size_factors=size_factors,
        batch_size=batch_size,
        backend=backend,
        train_args=train_args,
        training_strategy=training_strategy,
        quick_scale=quick_scale,
        dtype=dtype,
        **kwargs
    )
    full_model = _fit(
        noise_model=noise_model,
        data=data,
        design_loc=full_design_loc,
        design_scale=full_design_scale,
        constraints_loc=None,
        constraints_scale=None,
        gene_names=gene_names,
        init_a="init_model",
        init_b="init_model",
        init_model=reduced_model,
        size_factors=size_factors,
        batch_size=batch_size,
        backend=backend,
        train_args=train_args,
        training_strategy=training_strategy,
        quick_scale=quick_scale,
        dtype=dtype,
        **kwargs
    )

    de_test = DifferentialExpressionTestLRT(
        sample_description=sample_description,
        full_design_loc_info=full_design_loc.design_info,
        full_estim=full_model,
        reduced_design_loc_info=reduced_design_loc.design_info,
        reduced_estim=reduced_model,
    )

    return de_test


def wald(
        data: Union[anndata.AnnData, Raw, np.ndarray, scipy.sparse.csr_matrix, glm.typing.InputDataBase],
        factor_loc_totest: Union[str, List[str]] = None,
        coef_to_test: Union[str, List[str]] = None,
        formula_loc: Union[None, str] = None,
        formula_scale: Union[None, str] = "~1",
        as_numeric: Union[List[str], Tuple[str], str] = (),
        init_a: Union[np.ndarray, str] = "AUTO",
        init_b: Union[np.ndarray, str] = "AUTO",
        gene_names: Union[np.ndarray, list] = None,
        sample_description: Union[None, pd.DataFrame] = None,
        dmat_loc: Union[patsy.design_info.DesignMatrix] = None,
        dmat_scale: Union[patsy.design_info.DesignMatrix] = None,
        constraints_loc: Union[None, List[str], Tuple[str, str], dict, np.ndarray] = None,
        constraints_scale: Union[None, List[str], Tuple[str, str], dict, np.ndarray] = None,
        noise_model: str = "nb",
        size_factors: Union[np.ndarray, pd.core.series.Series, str] = None,
        batch_size: Union[None, int, Tuple[int, int]] = None,
        backend: str = "numpy",
        train_args: dict = {},
        training_strategy: Union[str, List[Dict[str, object]], Callable] = "AUTO",
        quick_scale: bool = False,
        dtype="float64",
        **kwargs
):
    """
    Perform Wald test for differential expression for each gene.

    :param data: Input data matrix (observations x features) or (cells x genes).
    :param factor_loc_totest: str, list of strings
        List of factors of formula to test with Wald test.
        E.g. "condition" or ["batch", "condition"] if formula_loc would be "~ 1 + batch + condition"
    :param coef_to_test:
        If there are more than two groups specified by `factor_loc_totest`,
        this parameter allows to specify the group which should be tested.
        Alternatively, if factor_loc_totest is not given, this list sets
        the exact coefficients which are to be tested.
    :param formula_loc: formula
        model formula for location and scale parameter models.
    :param formula_scale: formula
        model formula for scale parameter model.
    :param as_numeric:
        Which columns of sample_description to treat as numeric and
        not as categorical. This yields columns in the design matrix
        which do not correspond to one-hot encoded discrete factors.
        This makes sense for number of genes, time, pseudotime or space
        for example.
    :param init_a: (Optional) Low-level initial values for a.
        Can be:

        - str:
            * "auto": automatically choose best initialization
            * "standard": initialize intercept with observed mean
            * "closed_form": try to initialize with closed form
        - np.ndarray: direct initialization of 'a'
    :param init_b: (Optional) Low-level initial values for b
        Can be:

        - str:
            * "auto": automatically choose best initialization
            * "standard": initialize with zeros
            * "closed_form": try to initialize with closed form
        - np.ndarray: direct initialization of 'b'
    :param gene_names: optional list/array of gene names which will be used if `data` does not implicitly store these
    :param sample_description: optional pandas.DataFrame containing sample annotations
    :param dmat_loc: Pre-built location model design matrix.
        This over-rides formula_loc and sample description information given in
        data or sample_description.
    :param dmat_scale: Pre-built scale model design matrix.
        This over-rides formula_scale and sample description information given in
        data or sample_description.
    :param constraints_loc: Constraints for location model. Can be one of the following:

            - np.ndarray:
                Array with constraints in rows and model parameters in columns.
                Each constraint contains non-zero entries for the a of parameters that
                has to sum to zero. This constraint is enforced by binding one parameter
                to the negative sum of the other parameters, effectively representing that
                parameter as a function of the other parameters. This dependent
                parameter is indicated by a -1 in this array, the independent parameters
                of that constraint (which may be dependent at an earlier constraint)
                are indicated by a 1. You should only use this option
                together with prebuilt design matrix for the location model, dmat_loc,
                for example via de.utils.setup_constrained().
            - dict:
                Every element of the dictionary corresponds to one set of equality constraints.
                Each set has to be be an entry of the form {..., x: y, ...}
                where x is the factor to be constrained and y is a factor by which levels of x are grouped
                and then constrained. Set y="1" to constrain all levels of x to sum to one,
                a single equality constraint.

                    E.g.: {"batch": "condition"} Batch levels within each condition are constrained to sum to
                        zero. This is applicable if repeats of a an experiment within each condition
                        are independent so that the set-up ~1+condition+batch is perfectly confounded.

                Can only group by non-constrained effects right now, use constraint_matrix_from_string
                for other cases.
            - list of strings or tuple of strings:
                String encoded equality constraints.

                    E.g. ["batch1 + batch2 + batch3 = 0"]
            - None:
                No constraints are used, this is equivalent to using an identity matrix as a
                constraint matrix.
    :param constraints_scale: Constraints for scale model. Can be one of the following:

            - np.ndarray:
                Array with constraints in rows and model parameters in columns.
                Each constraint contains non-zero entries for the a of parameters that
                has to sum to zero. This constraint is enforced by binding one parameter
                to the negative sum of the other parameters, effectively representing that
                parameter as a function of the other parameters. This dependent
                parameter is indicated by a -1 in this array, the independent parameters
                of that constraint (which may be dependent at an earlier constraint)
                are indicated by a 1. You should only use this option
                together with prebuilt design matrix for the scale model, dmat_scale,
                for example via de.utils.setup_constrained().
            - dict:
                Every element of the dictionary corresponds to one set of equality constraints.
                Each set has to be be an entry of the form {..., x: y, ...}
                where x is the factor to be constrained and y is a factor by which levels of x are grouped
                and then constrained. Set y="1" to constrain all levels of x to sum to one,
                a single equality constraint.

                    E.g.: {"batch": "condition"} Batch levels within each condition are constrained to sum to
                        zero. This is applicable if repeats of a an experiment within each condition
                        are independent so that the set-up ~1+condition+batch is perfectly confounded.

                Can only group by non-constrained effects right now, use constraint_matrix_from_string
                for other cases.
            - list of strings or tuple of strings:
                String encoded equality constraints.

                    E.g. ["batch1 + batch2 + batch3 = 0"]
            - None:
                No constraints are used, this is equivalent to using an identity matrix as a
                constraint matrix.
    :param size_factors: 1D array of transformed library size factors for each cell in the
        same order as in data or string-type column identifier of size-factor containing
        column in sample description.
    :param noise_model: str, noise model to use in model-based unit_test. Possible options:

        - 'nb': default
    :param batch_size: Argument controlling the memory load of the fitting procedure. For backends that allow
        chunking of operations, this parameter controls the size of the batch / chunk.

            - If backend is "tf1" or "tf2": number of observations per batch
            - If backend is "numpy": Tuple of (number of observations per chunk, number of genes per chunk)
    :param backend: Which linear algebra library to chose. This impact the available noise models and optimizers /
        training strategies. Available are:

        - "numpy" numpy
        - "tf1" tensorflow1.* >= 1.13
        - "tf2" tensorflow2.*
    :param training_strategy: {str, function, list} training strategy to use. Can be:

        - str: will use Estimator.TrainingStrategy[training_strategy] to train
        - function: Can be used to implement custom training function will be called as
          `training_strategy(estimator)`.
        - list of keyword dicts containing method arguments: Will call Estimator.train() once with each dict of
          method arguments.
    :param quick_scale: Depending on the optimizer, `scale` will be fitted faster and maybe less accurate.

        Useful in scenarios where fitting the exact `scale` is not absolutely necessary.
    :param dtype: Allows specifying the precision which should be used to fit data.

        Should be "float32" for single precision or "float64" for double precision.
    :param kwargs: [Debugging] Additional arguments will be passed to the _fit method.
    """
    if len(kwargs) != 0:
        logging.getLogger("diffxpy").debug("additional kwargs: %s", str(kwargs))

    if (dmat_loc is None and formula_loc is None) or \
            (dmat_loc is not None and formula_loc is not None):
        raise ValueError("Supply either dmat_loc or formula_loc.")
    if (dmat_scale is None and formula_scale is None) or \
            (dmat_scale is not None and formula_scale != "~1"):
        raise ValueError("Supply either dmat_scale or formula_scale.")
    if dmat_loc is not None and factor_loc_totest is not None:
        raise ValueError("Supply coef_to_test and not factor_loc_totest if dmat_loc is supplied.")
    # Check that factor_loc_totest and coef_to_test are lists and not single strings:
    if isinstance(factor_loc_totest, str):
        factor_loc_totest = [factor_loc_totest]
    if isinstance(coef_to_test, str):
        coef_to_test = [coef_to_test]
    if isinstance(as_numeric, str):
        as_numeric = [as_numeric]

    # Parse input data formats:
    gene_names = parse_gene_names(data, gene_names)
    if dmat_loc is None and dmat_scale is None:
        sample_description = parse_sample_description(data, sample_description)
    size_factors = parse_size_factors(
        size_factors=size_factors,
        data=data,
        sample_description=sample_description
    )

    # Build design matrices and constraints.
    design_loc, design_loc_names, constraints_loc, term_names_loc = constraint_system_from_star(
        dmat=dmat_loc,
        sample_description=sample_description,
        formula=formula_loc,
        as_numeric=as_numeric,
        constraints=constraints_loc,
        return_type="patsy"
    )
    design_scale, design_scale_names, constraints_scale, term_names_scale = constraint_system_from_star(
        dmat=dmat_scale,
        sample_description=sample_description,
        formula=formula_scale,
        as_numeric=as_numeric,
        constraints=constraints_scale,
        return_type="patsy"
    )

    # Define indices of coefficients to test:
    constraints_loc_temp = constraints_loc if constraints_loc is not None else np.eye(design_loc.shape[-1])
    # Check that design_loc is patsy, otherwise  use term_names for slicing.
    if factor_loc_totest is not None:
        if not isinstance(design_loc, patsy.design_info.DesignMatrix):
            col_indices = np.where([
                x in factor_loc_totest
                for x in term_names_loc
            ])[0]
        else:
            # Select coefficients to test via formula model:
            col_indices = np.concatenate([
                np.arange(design_loc.shape[-1])[design_loc.design_info.slice(x)]
                for x in factor_loc_totest
            ])
        assert len(col_indices) > 0, "Could not find any matching columns!"
        if coef_to_test is not None:
            if len(factor_loc_totest) > 1:
                raise ValueError("do not set coef_to_test if more than one factor_loc_totest is given")
            samples = sample_description[factor_loc_totest].astype(type(coef_to_test)) == coef_to_test
            one_cols = np.where(design_loc[samples][:, col_indices][0] == 1)
            if one_cols.size == 0:
                # there is no such column; modify design matrix to create one
                design_loc[:, col_indices] = np.where(samples, 1, 0)
    elif coef_to_test is not None:
        # Directly select coefficients to test from design matrix:
        if sample_description is not None:
            coef_loc_names = preview_coef_names(
                sample_description=sample_description,
                formula=formula_loc,
                as_numeric=as_numeric
            )
        else:
            coef_loc_names = dmat_loc.columns.tolist()
        if not np.all([x in coef_loc_names for x in coef_to_test]):
            raise ValueError(
                "the requested test coefficients %s were found in model coefficients %s" %
                (", ".join([x for x in coef_to_test if x not in coef_loc_names]),
                 ", ".join(coef_loc_names))
            )
        col_indices = np.asarray([
            coef_loc_names.index(x) for x in coef_to_test
        ])
    else:
        raise ValueError("either set factor_loc_totest or coef_to_test")
    # Check that all tested coefficients are independent:
    for x in col_indices:
        if np.sum(constraints_loc_temp[x, :]) != 1:
            raise ValueError("Constraints input is wrong: not all tested coefficients are unconstrained.")
    # Adjust tested coefficients from dependent to independent (fitted) parameters:
    col_indices = np.array([np.where(constraints_loc_temp[x, :] == 1)[0][0] for x in col_indices])

    # Fit model.
    model = _fit(
        noise_model=noise_model,
        data=data,
        design_loc=design_loc,
        design_scale=design_scale,
        design_loc_names=design_loc_names,
        design_scale_names=design_scale_names,
        constraints_loc=constraints_loc,
        constraints_scale=constraints_scale,
        init_a=init_a,
        init_b=init_b,
        gene_names=gene_names,
        size_factors=size_factors,
        batch_size=batch_size,
        backend=backend,
        train_args=train_args,
        training_strategy=training_strategy,
        quick_scale=quick_scale,
        dtype=dtype,
        **kwargs,
    )

    # Prepare differential expression test.
    de_test = DifferentialExpressionTestWald(
        model_estim=model,
        col_indices=col_indices,
        noise_model=noise_model,
        sample_description=sample_description
    )
    return de_test


def wald_repeated(
        det: DifferentialExpressionTestWald,
        factor_loc_totest: Union[str, List[str]] = None,
        coef_to_test: Union[str, List[str]] = None,
        **kwargs
):
    """
    Run another wald test on a DifferentialExpressionTestWald object that already contains a model fit.

    This allows you to assess signficance of another parameter set without refitting the model.

    :param factor_loc_totest: str, list of strings
        List of factors of formula to test with Wald test.
        E.g. "condition" or ["batch", "condition"] if formula_loc would be "~ 1 + batch + condition"
    :param coef_to_test:
        If there are more than two groups specified by `factor_loc_totest`,
        this parameter allows to specify the group which should be tested.
        Alternatively, if factor_loc_totest is not given, this list sets
        the exact coefficients which are to be tested.
    """
    if len(kwargs) != 0:
        logging.getLogger("diffxpy").debug("additional kwargs: %s", str(kwargs))

    # Check that factor_loc_totest and coef_to_test are lists and not single strings:
    if isinstance(factor_loc_totest, str):
        factor_loc_totest = [factor_loc_totest]
    if isinstance(coef_to_test, str):
        coef_to_test = [coef_to_test]

    # Check that design_loc is patsy, otherwise  use term_names for slicing.
    par_loc_names = det.model_estim.model.design_loc_names
    if factor_loc_totest is not None and coef_to_test is None:
        col_indices = np.concatenate([np.where([
            fac in x
            for x in par_loc_names
        ])[0] for fac in factor_loc_totest])
    elif factor_loc_totest is None and coef_to_test is not None:
        if not np.all([x in par_loc_names for x in coef_to_test]):
            raise ValueError(
                "the requested test coefficients %s were found in model coefficients %s" %
                (", ".join([x for x in coef_to_test if x not in par_loc_names]),
                 ", ".join(par_loc_names))
            )
        col_indices = np.asarray([
            par_loc_names.index(x) for x in coef_to_test
        ])
    elif factor_loc_totest is None and coef_to_test is None:
        raise ValueError("Do not supply factor_loc_totest and coef_to_test in wald_repeated, run a new wald test.")
    else:
        raise ValueError("Either set factor_loc_totest or coef_to_test.")
    assert len(col_indices) > 0, "Could not find any matching columns!"

    # Check that all tested coefficients are independent:
    constraints_loc = det.model_estim.model.constraints_loc
    if isinstance(constraints_loc, dask.array.core.Array):
        constraints_loc = constraints_loc.compute()
    for x in col_indices:
        if np.sum(constraints_loc[x, :]) != 1:
            raise ValueError("Constraints input is wrong: not all tested coefficients are unconstrained.")
    # Adjust tested coefficients from dependent to independent (fitted) parameters:
    col_indices = np.array([
        np.where(constraints_loc[x, :] == 1)[0][0]
        for x in col_indices
    ])

    # Prepare differential expression test.
    de_test = DifferentialExpressionTestWald(
        model_estim=det.model_estim,
        col_indices=col_indices,
        noise_model=det.noise_model,
        sample_description=det.sample_description
    )
    return de_test


def t_test(
        data: Union[anndata.AnnData, Raw, np.ndarray, scipy.sparse.csr_matrix, glm.typing.InputDataBase],
        grouping,
        gene_names: Union[np.ndarray, list] = None,
        sample_description: pd.DataFrame = None,
        is_logged: bool = False,
        is_sig_zerovar: bool = True
):
    """
    Perform Welch's t-test for differential expression
    between two groups on adata object for each gene.

    :param data: Array-like, or anndata.Anndata object containing observations.
        Input data matrix (observations x features) or (cells x genes).
    :param grouping: str, array

        - column in data.obs/sample_description which contains the split of observations into the two groups.
        - array of length `num_observations` containing group labels
    :param gene_names: optional list/array of gene names which will be used if `data` does not implicitly store these
    :param sample_description: optional pandas.DataFrame containing sample annotations
    :param is_logged:
        Whether data is already logged. If True, log-fold changes are computed as fold changes on this data.
        If False, log-fold changes are computed as log-fold changes on this data.
    :param is_sig_zerovar:
        Whether to assign p-value of 0 to a gene which has zero variance in both groups but not the same mean. If False,
        the p-value is set to np.nan.
    """
    gene_names = parse_gene_names(data, gene_names)
    grouping = parse_grouping(data, sample_description, grouping)

    de_test = DifferentialExpressionTestTT(
        data=data,
        sample_description=sample_description,
        grouping=grouping,
        gene_names=gene_names,
        is_logged=is_logged,
        is_sig_zerovar=is_sig_zerovar
    )

    return de_test


def rank_test(
        data: Union[anndata.AnnData, Raw, np.ndarray, scipy.sparse.csr_matrix, glm.typing.InputDataBase],
        grouping: Union[str, np.ndarray, list],
        gene_names: Union[np.ndarray, list] = None,
        sample_description: pd.DataFrame = None,
        is_logged: bool = False,
        is_sig_zerovar: bool = True
):
    """
    Perform Mann-Whitney rank test (Wilcoxon rank-sum test) for differential expression
    between two groups on adata object for each gene.

    :param data: Array-like, or anndata.Anndata object containing observations.
        Input data matrix (observations x features) or (cells x genes).
    :param grouping: str, array

        - column in data.obs/sample_description which contains the split of observations into the two groups.
        - array of length `num_observations` containing group labels
    :param gene_names: optional list/array of gene names which will be used if `data` does not implicitly store these
    :param sample_description: optional pandas.DataFrame containing sample annotations
    :param is_logged:
        Whether data is already logged. If True, log-fold changes are computed as fold changes on this data.
        If False, log-fold changes are computed as log-fold changes on this data.
    :param is_sig_zerovar:
        Whether to assign p-value of 0 to a gene which has zero variance in both groups but not the same mean. If False,
        the p-value is set to np.nan.
    """
    gene_names = parse_gene_names(data, gene_names)
    grouping = parse_grouping(data, sample_description, grouping)

    de_test = DifferentialExpressionTestRank(
        data=data,
        sample_description=sample_description,
        grouping=grouping,
        gene_names=gene_names,
        is_logged=is_logged,
        is_sig_zerovar=is_sig_zerovar
    )

    return de_test


def two_sample(
        data: Union[anndata.AnnData, Raw, np.ndarray, scipy.sparse.csr_matrix, glm.typing.InputDataBase],
        grouping: Union[str, np.ndarray, list],
        as_numeric: Union[List[str], Tuple[str], str] = (),
        test: str = "t-test",
        gene_names: Union[np.ndarray, list] = None,
        sample_description: pd.DataFrame = None,
        noise_model: str = None,
        size_factors: np.ndarray = None,
        batch_size: Union[None, int, Tuple[int, int]] = None,
        backend: str = "numpy",
        train_args: dict = {},
        training_strategy: Union[str, List[Dict[str, object]], Callable] = "AUTO",
        is_sig_zerovar: bool = True,
        quick_scale: bool = None,
        dtype="float64",
        **kwargs
) -> _DifferentialExpressionTestSingle:
    r"""
    Perform differential expression test between two groups on adata object
    for each gene.

    This function wraps the selected statistical test for the scenario of
    a two sample comparison. All unit_test offered in this wrapper
    test for the difference of the mean parameter of both samples.
    The exact unit_test are as follows (assuming the group labels
    are saved in a column named "group"):

    - "lrt" - (log-likelihood ratio test):
        Requires the fitting of 2 generalized linear models (full and reduced).
        The models are automatically assembled as follows, use the de.test.lrt()
        function if you would like to perform a different test.

            * full model location parameter: ~ 1 + group
            * full model scale parameter: ~ 1 + group
            * reduced model location parameter: ~ 1
            * reduced model scale parameter: ~ 1 + group
    - "wald" - Wald test:
        Requires the fitting of 1 generalized linear models.
        model location parameter: ~ 1 + group
        model scale parameter: ~ 1 + group
        Test the group coefficient of the location parameter model against 0.
    - "t-test" - Welch's t-test:
        Doesn't require fitting of generalized linear models.
        Welch's t-test between both observation groups.
    - "rank" - Wilcoxon rank sum (Mann-Whitney U) test:
        Doesn't require fitting of generalized linear models.
        Wilcoxon rank sum (Mann-Whitney U) test between both observation groups.

    :param data: Array-like, or anndata.Anndata object containing observations.
        Input data matrix (observations x features) or (cells x genes).
    :param grouping: str, array

        - column in data.obs/sample_description which contains the split of observations into the two groups.
        - array of length `num_observations` containing group labels
    :param as_numeric:
        Which columns of sample_description to treat as numeric and
        not as categorical. This yields columns in the design matrix
        which do not correpond to one-hot encoded discrete factors.
        This makes sense for number of genes, time, pseudotime or space
        for example.
    :param test: str, statistical test to use. Possible options:

        - 'wald': default
        - 'lrt'
        - 't-test'
        - 'rank'
    :param gene_names: optional list/array of gene names which will be used if `data` does not implicitly store these
    :param sample_description: optional pandas.DataFrame containing sample annotations
    :param size_factors: 1D array of transformed library size factors for each cell in the
        same order as in data
    :param noise_model: str, noise model to use in model-based unit_test. Possible options:

        - 'nb': default
    :param batch_size: Argument controlling the memory load of the fitting procedure. For backends that allow
        chunking of operations, this parameter controls the size of the batch / chunk.

            - If backend is "tf1" or "tf2": number of observations per batch
            - If backend is "numpy": Tuple of (number of observations per chunk, number of genes per chunk)
    :param backend: Which linear algebra library to chose. This impact the available noise models and optimizers /
        training strategies. Available are:

        - "numpy" numpy
        - "tf1" tensorflow1.* >= 1.13
        - "tf2" tensorflow2.*
    :param training_strategy: {str, function, list} training strategy to use. Can be:

        - str: will use Estimator.TrainingStrategy[training_strategy] to train
        - function: Can be used to implement custom training function will be called as
          `training_strategy(estimator)`.
        - list of keyword dicts containing method arguments: Will call Estimator.train() once with each dict of
          method arguments.
    :param is_sig_zerovar:
        Whether to assign p-value of 0 to a gene which has zero variance in both groups but not the same mean. If False,
        the p-value is set to np.nan.
    :param quick_scale: Depending on the optimizer, `scale` will be fitted faster and maybe less accurate.

        Useful in scenarios where fitting the exact `scale` is not absolutely necessary.
    :param dtype: Allows specifying the precision which should be used to fit data.

        Should be "float32" for single precision or "float64" for double precision.
    :param kwargs: [Debugging] Additional arguments will be passed to the _fit method.
    """
    if test in ['t-test', 'rank'] and noise_model is not None:
        raise Warning('two_sample(): Do not specify `noise_model` if using test t-test or rank_test: ' +
                      'The t-test is based on a gaussian noise model and the rank sum test is model free.')

    gene_names = parse_gene_names(data, gene_names)
    grouping = parse_grouping(data, sample_description, grouping)
    sample_description = pd.DataFrame({"grouping": grouping})

    groups = np.unique(grouping)
    if groups.size > 2:
        raise ValueError("More than two groups detected:\n\t%s", groups)
    if groups.size < 2:
        raise ValueError("Less than two groups detected:\n\t%s", groups)

    if test.lower() == 'wald':
        if noise_model is None:
            raise ValueError("Please specify noise_model")
        formula_loc = '~ 1 + grouping'
        formula_scale = '~ 1 + grouping'
        de_test = wald(
            data=data,
            factor_loc_totest="grouping",
            as_numeric=as_numeric,
            coef_to_test=None,
            formula_loc=formula_loc,
            formula_scale=formula_scale,
            gene_names=gene_names,
            sample_description=sample_description,
            noise_model=noise_model,
            size_factors=size_factors,
            init_a="closed_form",
            init_b="closed_form",
            batch_size=batch_size,
            backend=backend,
            train_args=train_args,
            training_strategy=training_strategy,
            quick_scale=quick_scale,
            dtype=dtype,
            **kwargs
        )
    elif test.lower() == 'lrt':
        if noise_model is None:
            raise ValueError("Please specify noise_model")
        full_formula_loc = '~ 1 + grouping'
        full_formula_scale = '~ 1'
        reduced_formula_loc = '~ 1'
        reduced_formula_scale = '~ 1'
        de_test = lrt(
            data=data,
            full_formula_loc=full_formula_loc,
            reduced_formula_loc=reduced_formula_loc,
            full_formula_scale=full_formula_scale,
            reduced_formula_scale=reduced_formula_scale,
            as_numeric=as_numeric,
            gene_names=gene_names,
            sample_description=sample_description,
            noise_model=noise_model,
            size_factors=size_factors,
            init_a="closed_form",
            init_b="closed_form",
            batch_size=batch_size,
            backend=backend,
            train_args=train_args,
            training_strategy=training_strategy,
            quick_scale=quick_scale,
            dtype=dtype,
            **kwargs
        )
    elif test.lower() == 't-test' or test.lower() == "t_test" or test.lower() == "ttest":
        de_test = t_test(
            data=data,
            gene_names=gene_names,
            grouping=grouping,
            is_sig_zerovar=is_sig_zerovar
        )
    elif test.lower() == 'rank':
        de_test = rank_test(
            data=data,
            gene_names=gene_names,
            grouping=grouping,
            is_sig_zerovar=is_sig_zerovar
        )
    else:
        raise ValueError('two_sample(): Parameter `test="%s"` not recognized.' % test)

    return de_test


def pairwise(
        data: Union[anndata.AnnData, Raw, np.ndarray, scipy.sparse.csr_matrix, glm.typing.InputDataBase],
        grouping: Union[str, np.ndarray, list],
        as_numeric: Union[List[str], Tuple[str], str] = (),
        test: str = "z-test",
        lazy: bool = True,
        gene_names: Union[np.ndarray, list] = None,
        sample_description: pd.DataFrame = None,
        noise_model: str = "nb",
        size_factors: np.ndarray = None,
        batch_size: Union[None, int, Tuple[int, int]] = None,
        backend: str = "numpy",
        train_args: dict = {},
        training_strategy: Union[str, List[Dict[str, object]], Callable] = "AUTO",
        is_sig_zerovar: bool = True,
        quick_scale: bool = False,
        dtype="float64",
        pval_correction: str = "global",
        keep_full_test_objs: bool = False,
        **kwargs
):
    """
    Perform pairwise differential expression test between two groups on adata object
    for each gene for all combinations of pairs of groups.

    This function wraps the selected statistical test for the scenario of
    a two sample comparison. All unit_test offered in this wrapper
    test for the difference of the mean parameter of both samples. We note
    that the much more efficient default method is coefficient based
    and only requires one model fit.

    The exact unit_test are as follows (assuming the group labels
    are saved in a column named "group"), each test is executed
    on the subset of the data that only contains observations of a given
    pair of groups:

    - "lrt" -log-likelihood ratio test:
        Requires the fitting of 2 generalized linear models (full and reduced).

        * full model location parameter: ~ 1 + group
        * full model scale parameter: ~ 1 + group
        * reduced model location parameter: ~ 1
        * reduced model scale parameter: ~ 1 + group
    - "wald" - Wald test:
        Requires the fitting of 1 generalized linear models.
        model location parameter: ~ 1 + group
        model scale parameter: ~ 1 + group
        Test the group coefficient of the location parameter model against 0.
    - "t-test" - Welch's t-test:
        Doesn't require fitting of generalized linear models.
        Welch's t-test between both observation groups.
    - "rank" - Wilcoxon rank sum (Mann-Whitney U) test:
        Doesn't require fitting of generalized linear models.
        Wilcoxon rank sum (Mann-Whitney U) test between both observation groups.

    :param data: Array-like, or anndata.Anndata object containing observations.
        Input data matrix (observations x features) or (cells x genes).
    :param grouping: str, array

        - column in data.obs/sample_description which contains the split of observations into the two groups.
        - array of length `num_observations` containing group labels
    :param as_numeric:
        Which columns of sample_description to treat as numeric and
        not as categorical. This yields columns in the design matrix
        which do not correpond to one-hot encoded discrete factors.
        This makes sense for number of genes, time, pseudotime or space
        for example.
    :param test: str, statistical test to use. Possible options:

        - 'z-test': default
        - 'wald'
        - 'lrt'
        - 't-test'
        - 'rank'
    :param lazy: bool, whether to enable lazy results evaluation.
        This is only possible if test=="ztest" and yields an output object which computes
        p-values etc. only upon request of certain pairs. This makes sense if the entire
        gene x groups x groups matrix which contains all pairwise p-values, q-values or
        log-fold changes is very large and may not fit into memory, especially if only
        a certain subset of the pairwise comparisons is desired anyway.
    :param gene_names: optional list/array of gene names which will be used if `data` does not implicitly store these
    :param sample_description: optional pandas.DataFrame containing sample annotations
    :param size_factors: 1D array of transformed library size factors for each cell in the
        same order as in data
    :param noise_model: str, noise model to use in model-based unit_test. Possible options:

        - 'nb': default
    :param batch_size: Argument controlling the memory load of the fitting procedure. For backends that allow
        chunking of operations, this parameter controls the size of the batch / chunk.

            - If backend is "tf1" or "tf2": number of observations per batch
            - If backend is "numpy": Tuple of (number of observations per chunk, number of genes per chunk)
    :param backend: Which linear algebra library to chose. This impact the available noise models and optimizers /
        training strategies. Available are:

        - "numpy" numpy
        - "tf1" tensorflow1.* >= 1.13
        - "tf2" tensorflow2.*
    :param training_strategy: {str, function, list} training strategy to use. Can be:

        - str: will use Estimator.TrainingStrategy[training_strategy] to train
        - function: Can be used to implement custom training function will be called as
          `training_strategy(estimator)`.
        - list of keyword dicts containing method arguments: Will call Estimator.train() once with each dict of
          method arguments.
    :param quick_scale: Depending on the optimizer, `scale` will be fitted faster and maybe less accurate.

        Useful in scenarios where fitting the exact `scale` is not absolutely necessary.
    :param dtype: Allows specifying the precision which should be used to fit data.

        Should be "float32" for single precision or "float64" for double precision.
    :param pval_correction: Choose between global and test-wise correction.
        Can be:

        - "global": correct all p-values in one operation
        - "by_test": correct the p-values of each test individually
    :param keep_full_test_objs: [Debugging] keep the individual test objects; currently valid for test != "z-test".
    :param is_sig_zerovar:
        Whether to assign p-value of 0 to a gene which has zero variance in both groups but not the same mean. If False,
        the p-value is set to np.nan.
    :param kwargs: [Debugging] Additional arguments will be passed to the _fit method.
    """
    if len(kwargs) != 0:
        logging.getLogger("diffxpy").info("additional kwargs: %s", str(kwargs))

    if lazy and not (test.lower() == 'z-test' or test.lower() == 'z_test' or test.lower() == 'ztest'):
        raise ValueError("lazy evaluation of pairwise tests only possible if test is z-test")

    # Do not store all models but only p-value and q-value matrix:
    # genes x groups x groups
    gene_names = parse_gene_names(data, gene_names)
    sample_description = parse_sample_description(data, sample_description)
    grouping = parse_grouping(data, sample_description, grouping)
    sample_description = pd.DataFrame({"grouping": grouping})

    if test.lower() == 'z-test' or test.lower() == 'z_test' or test.lower() == 'ztest':
        # -1 in formula removes intercept
        dmat = glm.data.design_matrix(
            sample_description,
            formula="~ 1 - 1 + grouping"
        )
        model = _fit(
            noise_model=noise_model,
            data=data,
            design_loc=dmat,
            design_scale=dmat,
            gene_names=gene_names,
            size_factors=size_factors,
            init_a="closed_form",
            init_b="closed_form",
            batch_size=batch_size,
            backend=backend,
            train_args=train_args,
            training_strategy=training_strategy,
            quick_scale=quick_scale,
            dtype=dtype,
            **kwargs
        )

        if lazy:
            de_test = DifferentialExpressionTestZTestLazy(
                model_estim=model,
                grouping=grouping,
                groups=np.unique(grouping),
                correction_type=pval_correction
            )
        else:
            de_test = DifferentialExpressionTestZTest(
                model_estim=model,
                grouping=grouping,
                groups=np.unique(grouping),
                correction_type=pval_correction
            )
    else:
        if isinstance(data, anndata.AnnData) or isinstance(data, anndata.Raw):
            data = data.X
        elif isinstance(data, glm.typing.InputDataBase):
            data = data.x
        groups = np.unique(grouping)
        pvals = np.tile(np.NaN, [len(groups), len(groups), data.shape[1]])
        pvals[np.eye(pvals.shape[0]).astype(bool)] = 0
        logfc = np.tile(np.NaN, [len(groups), len(groups), data.shape[1]])
        logfc[np.eye(logfc.shape[0]).astype(bool)] = 0

        if keep_full_test_objs:
            tests = np.tile([None], [len(groups), len(groups)])
        else:
            tests = None

        for i, g1 in enumerate(groups):
            for j, g2 in enumerate(groups[(i + 1):]):
                j = j + i + 1

                idx = np.where(np.logical_or(
                    grouping == g1,
                    grouping == g2
                ))[0]
                de_test_temp = two_sample(
                    data=data[idx, :],
                    grouping=grouping[idx],
                    as_numeric=as_numeric,
                    test=test,
                    gene_names=gene_names,
                    sample_description=sample_description.iloc[idx, :],
                    noise_model=noise_model,
                    size_factors=size_factors[idx] if size_factors is not None else None,
                    batch_size=batch_size,
                    backend=backend,
                    train_args=train_args,
                    training_strategy=training_strategy,
                    quick_scale=quick_scale,
                    is_sig_zerovar=is_sig_zerovar,
                    dtype=dtype,
                    **kwargs
                )
                pvals[i, j] = de_test_temp.pval
                pvals[j, i] = pvals[i, j]
                logfc[i, j] = de_test_temp.log_fold_change()
                logfc[j, i] = -logfc[i, j]
                if keep_full_test_objs:
                    tests[i, j] = de_test_temp
                    tests[j, i] = de_test_temp

        de_test = DifferentialExpressionTestPairwiseStandard(
            gene_ids=gene_names,
            pval=pvals,
            logfc=logfc,
            ave=np.mean(data, axis=0),
            groups=groups,
            tests=tests,
            correction_type=pval_correction
        )

    return de_test


def versus_rest(
        data: Union[anndata.AnnData, Raw, np.ndarray, scipy.sparse.csr_matrix, glm.typing.InputDataBase],
        grouping: Union[str, np.ndarray, list],
        as_numeric: Union[List[str], Tuple[str], str] = (),
        test: str = 'wald',
        gene_names: Union[np.ndarray, list] = None,
        sample_description: pd.DataFrame = None,
        noise_model: str = None,
        size_factors: np.ndarray = None,
        batch_size: Union[None, int, Tuple[int, int]] = None,
        backend: str = "numpy",
        train_args: dict = {},
        training_strategy: Union[str, List[Dict[str, object]], Callable] = "AUTO",
        is_sig_zerovar: bool = True,
        quick_scale: bool = None,
        dtype="float64",
        pval_correction: str = "global",
        keep_full_test_objs: bool = False,
        **kwargs
):
    """
    Perform pairwise differential expression test between two groups on adata object
    for each gene for each groups versus the rest of the data set.

    This function wraps the selected statistical test for the scenario of
    a two sample comparison. All unit_test offered in this wrapper
    test for the difference of the mean parameter of both samples. We note
    that the much more efficient default method is coefficient based
    and only requires one model fit.

    The exact unit_test are as follows (assuming the group labels
    are saved in a column named "group"), each test is executed
    on the entire data and the labels are modified so that the target group
    is one group and the remaining groups are allocated to the second reference
    group):

    - "lrt" - log-likelihood ratio test):
        Requires the fitting of 2 generalized linear models (full and reduced).

        * full model location parameter: ~ 1 + group
        * full model scale parameter: ~ 1 + group
        * reduced model location parameter: ~ 1
        * reduced model scale parameter: ~ 1 + group
    - "wald" - Wald test:
        Requires the fitting of 1 generalized linear models.
        model location parameter: ~ 1 + group
        model scale parameter: ~ 1 + group
        Test the group coefficient of the location parameter model against 0.
    - "t-test" - Welch's t-test:
        Doesn't require fitting of generalized linear models.
        Welch's t-test between both observation groups.
    - "rank" - Wilcoxon rank sum (Mann-Whitney U) test:
        Doesn't require fitting of generalized linear models.
        Wilcoxon rank sum (Mann-Whitney U) test between both observation groups.

    :param data: Array-like or anndata.Anndata object containing observations.
        Input data matrix (observations x features) or (cells x genes).
    :param grouping: str, array

        - column in data.obs/sample_description which contains the split of observations into the two groups.
        - array of length `num_observations` containing group labels
    :param as_numeric:
        Which columns of sample_description to treat as numeric and
        not as categorical. This yields columns in the design matrix
        which do not correpond to one-hot encoded discrete factors.
        This makes sense for number of genes, time, pseudotime or space
        for example.
    :param test: str, statistical test to use. Possible options (see function description):

        - 'wald'
        - 'lrt'
        - 't-test'
        - 'rank'
    :param gene_names: optional list/array of gene names which will be used if `data` does not implicitly store these
    :param sample_description: optional pandas.DataFrame containing sample annotations
    :param pval_correction: Choose between global and test-wise correction.
        Can be:

        - "global": correct all p-values in one operation
        - "by_test": correct the p-values of each test individually
    :param size_factors: 1D array of transformed library size factors for each cell in the
        same order as in data
    :param noise_model: str, noise model to use in model-based unit_test. Possible options:

        - 'nb': default
    :param batch_size: Argument controlling the memory load of the fitting procedure. For backends that allow
        chunking of operations, this parameter controls the size of the batch / chunk.

            - If backend is "tf1" or "tf2": number of observations per batch
            - If backend is "numpy": Tuple of (number of observations per chunk, number of genes per chunk)
    :param backend: Which linear algebra library to chose. This impact the available noise models and optimizers /
        training strategies. Available are:

        - "numpy" numpy
        - "tf1" tensorflow1.* >= 1.13
        - "tf2" tensorflow2.*
    :param training_strategy: {str, function, list} training strategy to use. Can be:

        - str: will use Estimator.TrainingStrategy[training_strategy] to train
        - function: Can be used to implement custom training function will be called as
          `training_strategy(estimator)`.
        - list of keyword dicts containing method arguments: Will call Estimator.train() once with each dict of
          method arguments.
    :param quick_scale: Depending on the optimizer, `scale` will be fitted faster and maybe less accurate.

        Useful in scenarios where fitting the exact `scale` is not absolutely necessary.
    :param dtype: Allows specifying the precision which should be used to fit data.

        Should be "float32" for single precision or "float64" for double precision.
    :param pval_correction: Choose between global and test-wise correction.
        Can be:

        - "global": correct all p-values in one operation
        - "by_test": correct the p-values of each test individually
    :param is_sig_zerovar:
        Whether to assign p-value of 0 to a gene which has zero variance in both groups but not the same mean. If False,
        the p-value is set to np.nan.
    :param kwargs: [Debugging] Additional arguments will be passed to the _fit method.
    """
    if len(kwargs) != 0:
        logging.getLogger("diffxpy").info("additional kwargs: %s", str(kwargs))

    # Do not store all models but only p-value and q-value matrix:
    # genes x groups
    gene_names = parse_gene_names(data, gene_names)
    sample_description = parse_sample_description(data, sample_description)
    grouping = parse_grouping(data, sample_description, grouping)
    sample_description = pd.DataFrame({"grouping": grouping})

    groups = np.unique(grouping)
    pvals = np.zeros([1, len(groups), data.shape[1]])
    logfc = np.zeros([1, len(groups), data.shape[1]])

    if keep_full_test_objs:
        tests = np.tile([None], [1, len(groups)])
    else:
        tests = None

    for i, g1 in enumerate(groups):
        test_grouping = np.where(grouping == g1, "group", "rest")
        de_test_temp = two_sample(
            data=data,
            grouping=test_grouping,
            as_numeric=as_numeric,
            test=test,
            gene_names=gene_names,
            sample_description=sample_description,
            noise_model=noise_model,
            batch_size=batch_size,
            backend=backend,
            train_args=train_args,
            training_strategy=training_strategy,
            quick_scale=quick_scale,
            size_factors=size_factors,
            is_sig_zerovar=is_sig_zerovar,
            dtype=dtype,
            **kwargs
        )
        pvals[0, i] = de_test_temp.pval
        logfc[0, i] = de_test_temp.log_fold_change()
        if keep_full_test_objs:
            tests[0, i] = de_test_temp

    de_test = DifferentialExpressionTestVsRest(
        gene_ids=gene_names,
        pval=pvals,
        logfc=logfc,
        ave=np.mean(data, axis=0),
        groups=groups,
        tests=tests,
        correction_type=pval_correction
    )

    return de_test


def partition(
        data: Union[anndata.AnnData, Raw, np.ndarray, scipy.sparse.csr_matrix, glm.typing.InputDataBase],
        parts: Union[str, np.ndarray, list],
        gene_names: Union[np.ndarray, list] = None,
        sample_description: pd.DataFrame = None
):
    r"""
    Perform differential expression test for each group. This class handles
    the partitioning of the data set, the differential test callls and
    the sumamry of the individual tests into one
    DifferentialExpressionTestMulti object. All functions the yield
    DifferentialExpressionTestSingle objects can be performed on each
    partition.

    Wraps _Partition so that doc strings are nice.

    :param data: Array-like or anndata.Anndata object containing observations.
        Input data matrix (observations x features) or (cells x genes).
    :param parts: str, array

            - column in data.obs/sample_description which contains the split of observations into the two groups.
            - array of length `num_observations` containing group labels
    :param gene_names: optional list/array of gene names which will be used if `data` does not implicitly store these
    :param sample_description: optional pandas.DataFrame containing sample annotations
    """
    return (_Partition(
        data=data,
        parts=parts,
        gene_names=gene_names,
        sample_description=sample_description))


class _Partition:
    """
    Perform differential expression test for each group. This class handles
    the partitioning of the data set, the differential test callls and
    the sumamry of the individual tests into one
    DifferentialExpressionTestMulti object. All functions the yield
    DifferentialExpressionTestSingle objects can be performed on each
    partition.
    """

    def __init__(
            self,
            data: Union[anndata.AnnData, Raw, np.ndarray, scipy.sparse.csr_matrix, glm.typing.InputDataBase],
            parts: Union[str, np.ndarray, list],
            gene_names: Union[np.ndarray, list] = None,
            sample_description: pd.DataFrame = None
    ):
        """
        :param data: Array-like or anndata.Anndata object containing observations.
            Input data matrix (observations x features) or (cells x genes).
        :param parts: str, array

            - column in data.obs/sample_description which contains the split of observations into the two groups.
            - array of length `num_observations` containing group labels
        :param gene_names: optional list/array of gene names which will be used if `data` does not implicitly store these
        :param sample_description: optional pandas.DataFrame containing sample annotations
        """
        if isinstance(data, glm.typing.InputDataBase):
            self.x = data.x
        elif isinstance(data, anndata.AnnData) or isinstance(data, Raw):
            self.x = data.X
        elif isinstance(data, np.ndarray):
            self.x = data
        else:
            raise ValueError("data type %s not recognized" % type(data))
        self.gene_names = parse_gene_names(data, gene_names)
        self.sample_description = parse_sample_description(data, sample_description)
        self.partition = parse_grouping(data, sample_description, parts)
        self.partitions = np.unique(self.partition)
        self.partition_idx = [np.where(self.partition == x)[0] for x in self.partitions]

    def two_sample(
            self,
            grouping: Union[str],
            as_numeric: Union[List[str], Tuple[str], str] = (),
            test=None,
            size_factors: np.ndarray = None,
            noise_model: str = None,
            batch_size: Union[None, int, Tuple[int, int]] = None,
            backend: str = "numpy",
            train_args: dict = {},
            training_strategy: Union[str, List[Dict[str, object]], Callable] = "AUTO",
            is_sig_zerovar: bool = True,
            **kwargs
    ) -> _DifferentialExpressionTestMulti:
        """
        Performs a two-sample test within each partition of a data set.

        See also annotation of de.test.two_sample()

        :param grouping: str

            - column in data.obs/sample_description which contains the split of observations into the two groups.
        :param as_numeric:
            Which columns of sample_description to treat as numeric and
            not as categorical. This yields columns in the design matrix
            which do not correpond to one-hot encoded discrete factors.
            This makes sense for number of genes, time, pseudotime or space
            for example.
        :param test: str, statistical test to use. Possible options:

            - 'wald': default
            - 'lrt'
            - 't-test'
            - 'rank'
        :param size_factors: 1D array of transformed library size factors for each cell in the
            same order as in data
        :param noise_model: str, noise model to use in model-based unit_test. Possible options:

            - 'nb': default
        :param batch_size: Argument controlling the memory load of the fitting procedure. For backends that allow
            chunking of operations, this parameter controls the size of the batch / chunk.

                - If backend is "tf1" or "tf2": number of observations per batch
                - If backend is "numpy": Tuple of (number of observations per chunk, number of genes per chunk)
        :param backend: Which linear algebra library to chose. This impact the available noise models and optimizers /
            training strategies. Available are:

            - "numpy" numpy
            - "tf1" tensorflow1.* >= 1.13
            - "tf2" tensorflow2.*
        :param training_strategy: {str, function, list} training strategy to use. Can be:

            - str: will use Estimator.TrainingStrategy[training_strategy] to train
            - function: Can be used to implement custom training function will be called as
              `training_strategy(estimator)`.
            - list of keyword dicts containing method arguments: Will call Estimator.train() once with each dict of
              method arguments.
        :param is_sig_zerovar:
            Whether to assign p-value of 0 to a gene which has zero variance in both groups but not the same mean. If False,
            the p-value is set to np.nan.
        :param kwargs: [Debugging] Additional arguments will be passed to the _fit method.
        """
        DETestsSingle = []
        for i, idx in enumerate(self.partition_idx):
            DETestsSingle.append(two_sample(
                data=self.x[idx, :],
                grouping=grouping,
                as_numeric=as_numeric,
                test=test,
                gene_names=self.gene_names,
                sample_description=self.sample_description.iloc[idx, :],
                noise_model=noise_model,
                size_factors=size_factors[idx] if size_factors is not None else None,
                batch_size=batch_size,
                backend=backend,
                train_args=train_args,
                training_strategy=training_strategy,
                is_sig_zerovar=is_sig_zerovar,
                **kwargs
            ))
        return DifferentialExpressionTestByPartition(
            partitions=self.partitions,
            tests=DETestsSingle,
            ave=np.mean(self.X, axis=0),
            correction_type="by_test")

    def t_test(
            self,
            grouping: Union[str],
            is_logged: bool,
            is_sig_zerovar: bool = True,
            dtype="float64"
    ):
        """
        Performs a Welch's t-test within each partition of a data set.

        See also annotation of de.test.t_test()

        :param grouping: str

            - column in data.obs/sample_description which contains the split of observations into the two groups.
        :param is_logged:
            Whether data is already logged. If True, log-fold changes are computed as fold changes on this data.
            If False, log-fold changes are computed as log-fold changes on this data.
        :param is_sig_zerovar:
            Whether to assign p-value of 0 to a gene which has zero variance in both groups but not the same mean. If False,
            the p-value is set to np.nan.
        :param dtype:
        """
        DETestsSingle = []
        for i, idx in enumerate(self.partition_idx):
            DETestsSingle.append(t_test(
                data=self.x[idx, :],
                grouping=grouping,
                is_logged=is_logged,
                gene_names=self.gene_names,
                sample_description=self.sample_description.iloc[idx, :],
                is_sig_zerovar=is_sig_zerovar,
                dtype=dtype
            ))
        return DifferentialExpressionTestByPartition(
            partitions=self.partitions,
            tests=DETestsSingle,
            ave=np.mean(self.x, axis=0),
            correction_type="by_test")

    def rank_test(
            self,
            grouping: Union[str],
            is_sig_zerovar: bool = True,
            dtype="float64"
    ):
        """
        Performs a Wilcoxon rank sum test within each partition of a data set.

        See also annotation of de.test.rank_test()

        :param grouping: str, array

            - column in data.obs/sample_description which contains the split of observations into the two groups.
            - array of length `num_observations` containing group labels
        :param is_sig_zerovar:
            Whether to assign p-value of 0 to a gene which has zero variance in both groups but not the same mean. If False,
            the p-value is set to np.nan.
        :param dtype:
        """
        DETestsSingle = []
        for i, idx in enumerate(self.partition_idx):
            DETestsSingle.append(rank_test(
                data=self.x[idx, :],
                grouping=grouping,
                gene_names=self.gene_names,
                sample_description=self.sample_description.iloc[idx, :],
                is_sig_zerovar=is_sig_zerovar,
                dtype=dtype
            ))
        return DifferentialExpressionTestByPartition(
            partitions=self.partitions,
            tests=DETestsSingle,
            ave=np.mean(self.x, axis=0),
            correction_type="by_test")

    def lrt(
            self,
            full_formula_loc: str = None,
            reduced_formula_loc: str = None,
            full_formula_scale: str = "~1",
            reduced_formula_scale: str = None,
            as_numeric: Union[List[str], Tuple[str], str] = (),
            init_a: Union[str] = "AUTO",
            init_b: Union[str] = "AUTO",
            size_factors: np.ndarray = None,
            noise_model="nb",
            batch_size: Union[None, int, Tuple[int, int]] = None,
            backend: str = "numpy",
            train_args: dict = {},
            training_strategy: Union[str, List[Dict[str, object]], Callable] = "AUTO",
            **kwargs
    ):
        """
        Performs a likelihood-ratio test within each partition of a data set.

        See also annotation of de.test.lrt()

        :param full_formula_loc: formula
            Full model formula for location parameter model.
            If not specified, `full_formula` will be used instead.
        :param reduced_formula_loc: formula
            Reduced model formula for location and scale parameter models.
            If not specified, `reduced_formula` will be used instead.
        :param full_formula_scale: formula
            Full model formula for scale parameter model.
            If not specified, `reduced_formula_scale` will be used instead.
        :param reduced_formula_scale: formula
            Reduced model formula for scale parameter model.
            If not specified, `reduced_formula` will be used instead.
        :param as_numeric:
            Which columns of sample_description to treat as numeric and
            not as categorical. This yields columns in the design matrix
            which do not correpond to one-hot encoded discrete factors.
            This makes sense for number of genes, time, pseudotime or space
            for example.
        :param init_a: (Optional) Low-level initial values for a.
            Can be:

            - str:
                * "auto": automatically choose best initialization
                * "standard": initialize intercept with observed mean
                * "init_model": initialize with another model (see `ìnit_model` parameter)
                * "closed_form": try to initialize with closed form

            Note that unlike in the lrt without partitions, this does not support np.ndarrays.
        :param init_b: (Optional) Low-level initial values for b
            Can be:

            - str:
                * "auto": automatically choose best initialization
                * "standard": initialize with zeros
                * "init_model": initialize with another model (see `ìnit_model` parameter)
                * "closed_form": try to initialize with closed form

            Note that unlike in the lrt without partitions, this does not support np.ndarrays.
        :param size_factors: 1D array of transformed library size factors for each cell in the
            same order as in data
        :param noise_model: str, noise model to use in model-based unit_test. Possible options:

            - 'nb': default
        :param batch_size: Argument controlling the memory load of the fitting procedure. For backends that allow
            chunking of operations, this parameter controls the size of the batch / chunk.

                - If backend is "tf1" or "tf2": number of observations per batch
                - If backend is "numpy": Tuple of (number of observations per chunk, number of genes per chunk)
        :param backend: Which linear algebra library to chose. This impact the available noise models and optimizers /
            training strategies. Available are:

            - "numpy" numpy
            - "tf1" tensorflow1.* >= 1.13
            - "tf2" tensorflow2.*
        :param training_strategy: {str, function, list} training strategy to use. Can be:

            - str: will use Estimator.TrainingStrategy[training_strategy] to train
            - function: Can be used to implement custom training function will be called as
              `training_strategy(estimator)`.
            - list of keyword dicts containing method arguments: Will call Estimator.train() once with each dict of
              method arguments.
        :param kwargs: [Debugging] Additional arguments will be passed to the _fit method.
        """
        DETestsSingle = []
        for i, idx in enumerate(self.partition_idx):
            DETestsSingle.append(lrt(
                data=self.x[idx, :],
                reduced_formula_loc=reduced_formula_loc,
                full_formula_loc=full_formula_loc,
                reduced_formula_scale=reduced_formula_scale,
                full_formula_scale=full_formula_scale,
                as_numeric=as_numeric,
                init_a=init_a,
                init_b=init_b,
                gene_names=self.gene_names,
                sample_description=self.sample_description.iloc[idx, :],
                noise_model=noise_model,
                size_factors=size_factors[idx] if size_factors is not None else None,
                batch_size=batch_size,
                backend=backend,
                train_args=train_args,
                training_strategy=training_strategy,
                **kwargs
            ))
        return DifferentialExpressionTestByPartition(
            partitions=self.partitions,
            tests=DETestsSingle,
            ave=np.mean(self.x, axis=0),
            correction_type="by_test")

    def wald(
            self,
            factor_loc_totest: str,
            coef_to_test: object = None,  # e.g. coef_to_test="B"
            formula_loc: str = None,
            formula_scale: str = "~1",
            as_numeric: Union[List[str], Tuple[str], str] = (),
            constraints_loc: np.ndarray = None,
            constraints_scale: np.ndarray = None,
            noise_model: str = "nb",
            size_factors: np.ndarray = None,
            batch_size: Union[None, int, Tuple[int, int]] = None,
            backend: str = "numpy",
            train_args: dict = {},
            training_strategy: Union[str, List[Dict[str, object]], Callable] = "AUTO",
            **kwargs
    ):
        """
        Performs a wald test within each partition of a data set.

        See also annotation of de.test.wald()

        :param factor_loc_totest: str, list of strings
            List of factors of formula to test with Wald test.
            E.g. "condition" or ["batch", "condition"] if formula_loc would be "~ 1 + batch + condition"
        :param coef_to_test:
            If there are more than two groups specified by `factor_loc_totest`,
            this parameter allows to specify the group which should be tested.
            Alternatively, if factor_loc_totest is not given, this list sets
            the exact coefficients which are to be tested.
        :param formula_loc: formula
            model formula for location and scale parameter models.
            If not specified, `formula` will be used instead.
        :param formula_scale: formula
            model formula for scale parameter model.
            If not specified, `formula` will be used instead.
        :param as_numeric:
            Which columns of sample_description to treat as numeric and
            not as categorical. This yields columns in the design matrix
            which do not correpond to one-hot encoded discrete factors.
            This makes sense for number of genes, time, pseudotime or space
            for example.
        :param constraints_loc: : Constraints for location model.
            Array with constraints in rows and model parameters in columns.
            Each constraint contains non-zero entries for the a of parameters that
            has to sum to zero. This constraint is enforced by binding one parameter
            to the negative sum of the other parameters, effectively representing that
            parameter as a function of the other parameters. This dependent
            parameter is indicated by a -1 in this array, the independent parameters
            of that constraint (which may be dependent at an earlier constraint)
            are indicated by a 1. It is highly recommended to only use this option
            together with prebuilt design matrix for the location model, dmat_loc.
        :param constraints_scale: : Constraints for scale model.
            Array with constraints in rows and model parameters in columns.
            Each constraint contains non-zero entries for the a of parameters that
            has to sum to zero. This constraint is enforced by binding one parameter
            to the negative sum of the other parameters, effectively representing that
            parameter as a function of the other parameters. This dependent
            parameter is indicated by a -1 in this array, the independent parameters
            of that constraint (which may be dependent at an earlier constraint)
            are indicated by a 1. It is highly recommended to only use this option
            together with prebuilt design matrix for the scale model, dmat_scale.
        :param size_factors: 1D array of transformed library size factors for each cell in the
            same order as in data
        :param noise_model: str, noise model to use in model-based unit_test. Possible options:

            - 'nb': default
        :param batch_size: Argument controlling the memory load of the fitting procedure. For backends that allow
            chunking of operations, this parameter controls the size of the batch / chunk.

                - If backend is "tf1" or "tf2": number of observations per batch
                - If backend is "numpy": Tuple of (number of observations per chunk, number of genes per chunk)
        :param backend: Which linear algebra library to chose. This impact the available noise models and optimizers /
            training strategies. Available are:

            - "numpy" numpy
            - "tf1" tensorflow1.* >= 1.13
            - "tf2" tensorflow2.*
        :param training_strategy: {str, function, list} training strategy to use. Can be:

            - str: will use Estimator.TrainingStrategy[training_strategy] to train
            - function: Can be used to implement custom training function will be called as
              `training_strategy(estimator)`.
            - list of keyword dicts containing method arguments: Will call Estimator.train() once with each dict of
              method arguments.
        :param kwargs: [Debugging] Additional arguments will be passed to the _fit method.
        """
        DETestsSingle = []
        for i, idx in enumerate(self.partition_idx):
            DETestsSingle.append(wald(
                data=self.x[idx, :],
                factor_loc_totest=factor_loc_totest,
                coef_to_test=coef_to_test,
                formula_loc=formula_loc,
                formula_scale=formula_scale,
                as_numeric=as_numeric,
                constraints_loc=constraints_loc,
                constraints_scale=constraints_scale,
                gene_names=self.gene_names,
                sample_description=self.sample_description.iloc[idx, :],
                noise_model=noise_model,
                size_factors=size_factors[idx] if size_factors is not None else None,
                batch_size=batch_size,
                backend=backend,
                train_args=train_args,
                training_strategy=training_strategy,
                **kwargs
            ))
        return DifferentialExpressionTestByPartition(
            partitions=self.partitions,
            tests=DETestsSingle,
            ave=np.mean(self.x, axis=0),
            correction_type="by_test")


def continuous_1d(
        data: Union[anndata.AnnData, Raw, np.ndarray, scipy.sparse.csr_matrix, glm.typing.InputDataBase],
        continuous: str,
        factor_loc_totest: Union[str, List[str]],
        formula_loc: str,
        formula_scale: str = "~1",
        df: int = 5,
        spline_basis: str = "bs",
        as_numeric: Union[List[str], Tuple[str], str] = (),
        test: str = 'wald',
        init_a: Union[np.ndarray, str] = "standard",
        init_b: Union[np.ndarray, str] = "standard",
        gene_names: Union[np.ndarray, list] = None,
        sample_description: Union[None, pd.DataFrame] = None,
        constraints_loc: Union[dict, None] = None,
        constraints_scale: Union[dict, None] = None,
        noise_model: str = 'nb',
        size_factors: Union[np.ndarray, pd.core.series.Series, str] = None,
        batch_size: Union[None, int, Tuple[int, int]] = None,
        backend: str = "numpy",
        train_args: dict = {},
        training_strategy: Union[str, List[Dict[str, object]], Callable] = "AUTO",
        quick_scale: bool = None,
        dtype="float64",
        **kwargs
) -> _DifferentialExpressionTestSingle:
    r"""
    Perform differential expression along continous covariate.

    This function wraps the selected statistical test for
    scenarios with continuous covariates and performs the necessary
    spline basis transformation of the continuous co-variate so that the
    problem can be framed as a GLM.

    Note that direct supply of dmats is not enabled as this function wraps
    the building of an adjusted design matrix which contains the spline basis
    covariates. Advanced users who want to control dmat can directly
    perform these spline basis transforms outside of diffxpy and feed the
    dmat directly to one of the test routines wald() or lrt().

    The constraint interface only-supports dictionary-formatted constraints and
    string-formatted constraints but not array-formatted constraint matrices as
    design matrices are built within this function and the shape of constraint
    matrices depends on the output of this function.

    :param data: Array-like or anndata.Anndata object containing observations.
        Input data matrix (observations x features) or (cells x genes).
    :param continuous: str

        - column in data.obs/sample_description which contains the continuous covariate.
    :param df: int
        Degrees of freedom of the spline model, i.e. the number of spline basis vectors.
        df is equal to the number of coefficients in the GLM which are used to describe the
        continuous depedency.
    :param spline_basis: str
        The type of sline basis to use, refer also to:
            https://patsy.readthedocs.io/en/latest/spline-regression.html

            - "bs": B-splines
            - "cr": natural cubic splines
            - "cc": natural cyclic splines
    :param factor_loc_totest:
        List of factors of formula to test with Wald test.
        E.g. "condition" or ["batch", "condition"] if formula_loc would be "~ 1 + batch + condition"
    :param formula_loc: formula
        Model formula for location and scale parameter models.
        If not specified, `formula` will be used instead.
        Refer to continuous covariate by the name givne in the parameter continuous,
        this will be propagated across all coefficients which represent this covariate
        in the spline basis space.
    :param formula_scale: formula
        model formula for scale parameter model.
        If not specified, `formula` will be used instead.
        Refer to continuous covariate by the name givne in the parameter continuous,
        this will be propagated across all coefficients which represent this covariate
        in the spline basis space.
    :param as_numeric:
        Which columns of sample_description to treat as numeric and not as categorical.
        This yields columns in the design matrix which do not correpond to one-hot encoded discrete factors.
        This makes sense for library depth for example. Do not use this for the covariate that you
        want to extrpolate with using a spline-basis!
    :param test: str, statistical test to use. Possible options:

        - 'wald': default
        - 'lrt'
    :param init_a: (Optional) Low-level initial values for a.
        Can be:

        - str:
            * "auto": automatically choose best initialization
            * "standard": initialize intercept with observed mean
        - np.ndarray: direct initialization of 'a'
    :param init_b: (Optional) Low-level initial values for b
        Can be:

        - str:
            * "auto": automatically choose best initialization
            * "standard": initialize with zeros
        - np.ndarray: direct initialization of 'b'
    :param gene_names: optional list/array of gene names which will be used if `data` does
        not implicitly store these
    :param sample_description: optional pandas.DataFrame containing sample annotations
    :param constraints_loc: Constraints for location model. Can be one of the following:

        - dict:
            Every element of the dictionary corresponds to one set of equality constraints.
            Each set has to be be an entry of the form {..., x: y, ...}
            where x is the factor to be constrained and y is a factor by which levels of x are grouped
            and then constrained. Set y="1" to constrain all levels of x to sum to one,
            a single equality constraint.

                E.g.: {"batch": "condition"} Batch levels within each condition are constrained to sum to
                    zero. This is applicable if repeats of a an experiment within each condition
                    are independent so that the set-up ~1+condition+batch is perfectly confounded.

            Can only group by non-constrained effects right now, use constraint_matrix_from_string
            for other cases.
        - list of strings or tuple of strings:
            String encoded equality constraints.

                E.g. ["batch1 + batch2 + batch3 = 0"]
        - None:
            No constraints are used, this is equivalent to using an identity matrix as a
            constraint matrix.

        Note that np.ndarray encoded full constraint matrices are not supported here as the design
        matrices are built within this function.
    :param constraints_scale: Constraints for scale model. Can be following:

        - dict:
            Every element of the dictionary corresponds to one set of equality constraints.
            Each set has to be be an entry of the form {..., x: y, ...}
            where x is the factor to be constrained and y is a factor by which levels of x are grouped
            and then constrained. Set y="1" to constrain all levels of x to sum to one,
            a single equality constraint.

                E.g.: {"batch": "condition"} Batch levels within each condition are constrained to sum to
                    zero. This is applicable if repeats of a an experiment within each condition
                    are independent so that the set-up ~1+condition+batch is perfectly confounded.

            Can only group by non-constrained effects right now, use constraint_matrix_from_string
            for other cases.
        - list of strings or tuple of strings:
            String encoded equality constraints.

                E.g. ["batch1 + batch2 + batch3 = 0"]
        - None:
            No constraints are used, this is equivalent to using an identity matrix as a
            constraint matrix.

        Note that np.ndarray encoded full constraint matrices are not supported here as the design
        matrices are built within this function.
    :param noise_model: str, noise model to use in model-based unit_test. Possible options:

        - 'nb': default
    :param size_factors: 1D array of transformed library size factors for each cell in the
        same order as in data
    :param batch_size: Argument controlling the memory load of the fitting procedure. For backends that allow
        chunking of operations, this parameter controls the size of the batch / chunk.

            - If backend is "tf1" or "tf2": number of observations per batch
            - If backend is "numpy": Tuple of (number of observations per chunk, number of genes per chunk)
    :param backend: Which linear algebra library to chose. This impact the available noise models and optimizers /
        training strategies. Available are:

        - "numpy" numpy
        - "tf1" tensorflow1.* >= 1.13
        - "tf2" tensorflow2.*
    :param training_strategy: {str, function, list} training strategy to use. Can be:

        - str: will use Estimator.TrainingStrategy[training_strategy] to train
        - function: Can be used to implement custom training function will be called as
            `training_strategy(estimator)`.
        - list of keyword dicts containing method arguments: Will call Estimator.train()
            once with each dict of method arguments.

          Example:

          .. code-block:: python

              [
                {"learning_rate": 0.5, },
                {"learning_rate": 0.05, },
              ]

          This will run training first with learning rate = 0.5 and then with learning rate = 0.05.
    :param quick_scale: Depending on the optimizer, `scale` will be fitted faster and maybe less accurate.

        Useful in scenarios where fitting the exact `scale` is not absolutely necessary.
    :param dtype: Allows specifying the precision which should be used to fit data.

        Should be "float32" for single precision or "float64" for double precision.
    :param kwargs: [Debugging] Additional arguments will be passed to the _fit method.
    """
    if formula_loc is None:
        raise ValueError("supply fomula_loc")
    if isinstance(factor_loc_totest, str):
        factor_loc_totest = [factor_loc_totest]
    elif isinstance(factor_loc_totest, tuple):
        factor_loc_totest = list(factor_loc_totest)

    if isinstance(as_numeric, str):
        as_numeric = [as_numeric]
    if isinstance(as_numeric, tuple):
        as_numeric = list(as_numeric)

    gene_names = parse_gene_names(data, gene_names)
    sample_description = parse_sample_description(data, sample_description)

    # Check that continuous factor is contained in sample description and is numeric.
    if continuous not in sample_description.columns:
        raise ValueError('parameter continuous not found in sample_description')
    if not np.issubdtype(sample_description[continuous].dtype, np.number):
        raise ValueError(
            "The column corresponding to the continuous covariate ('%s') in " % continuous +
            "sample description should be numeric but is '%s'" % sample_description[continuous].dtype
        )
    # Check that not too many degrees of freedom given the sampled points were chosen:
    if len(np.unique(sample_description[continuous].values)) <= df - 1:
        raise ValueError(
            "Use at most (number of observed points in continuous covariate) - 1 degrees of freedom " +
            " for spline basis. You chose df=%i for n=%i points." %
            (df, len(np.unique(sample_description[continuous].values)))
        )
    # Perform spline basis transform.
    if spline_basis.lower() == "bs":
        spline_basis = patsy.highlevel.dmatrix(
            "bs(" + continuous + ", df=" + str(df) + ", degree=3, include_intercept=False) - 1",
            sample_description
        )
    elif spline_basis.lower() == "cr":
        spline_basis = patsy.highlevel.dmatrix(
            "cr(" + continuous + ", df=" + str(df) + ", constraints='center') - 1",
            sample_description
        )
    elif spline_basis.lower() == "cc":
        spline_basis = patsy.highlevel.dmatrix(
            "cc(" + continuous + ", df=" + str(df) + ", constraints='center') - 1",
            sample_description
        )
    else:
        raise ValueError("spline basis %s not recognized" % spline_basis)
    spline_basis = pd.DataFrame(spline_basis)
    new_coefs = [continuous + str(i) for i in range(spline_basis.shape[1])]
    spline_basis.columns = new_coefs
    formula_extension = '+'.join(new_coefs)
    # Generated interpolated spline bases.
    # Safe interpolated interval in last column, need to extract later.
    interpolated_interval = np.linspace(
        np.min(sample_description[continuous].values),
        np.max(sample_description[continuous].values),
        100
    )
    interpolated_spline_basis = np.hstack([
        np.ones([100, 1]),
        patsy.highlevel.dmatrix(
            "0+bs(" + continuous + ", df=" + str(df) + ")",
            pd.DataFrame({continuous: interpolated_interval})
        ).base,
        np.expand_dims(interpolated_interval, axis=1)
    ])

    # Replace continuous factor in formulas by spline basis coefficients.
    # Note that the brackets around formula_term_continuous propagate the sum
    # across interaction terms.
    formula_term_continuous = '(' + formula_extension + ')'

    formula_loc_new = formula_loc.split(continuous)
    formula_loc_new = formula_term_continuous.join(formula_loc_new)

    formula_scale_new = formula_scale.split(continuous)
    formula_scale_new = formula_term_continuous.join(formula_scale_new)

    # Add spline basis into sample description
    for x in spline_basis.columns:
        sample_description[x] = spline_basis[x].values

    # Add spline basis to continuous covariates list
    as_numeric.extend(new_coefs)

    if test.lower() == 'wald':
        if noise_model is None:
            raise ValueError("Please specify noise_model")

        # Adjust factors / coefficients to test:
        # Note that the continuous covariate does not necessarily have to be tested,
        # it could also be a condition effect or similar.
        if continuous in factor_loc_totest:
            # Create reduced set of factors to test which does not contain continuous:
            factor_loc_totest_intermediate = [x for x in factor_loc_totest if x != continuous]
            # Add spline basis terms in instead of continuous term:
            factor_loc_totest_intermediate.extend(new_coefs)
        else:
            factor_loc_totest_intermediate = factor_loc_totest
        # Replace continuous factor in interaction terms with new spline factors.
        factor_loc_totest_final = []
        for i, x in enumerate(factor_loc_totest_intermediate):
            if len(x.split(":")) > 1:
                if np.any([x == continuous for x in x.split(":")]):
                    interaction_partner = [y for y in x.split(":") if y != continuous][0]
                    for y in new_coefs:
                        factor_loc_totest_final.append(y+":"+interaction_partner)
                else:
                    factor_loc_totest_final.append(x)
            else:
                factor_loc_totest_final.append(x)

        logging.getLogger("diffxpy").debug("model formulas assembled in de.test.continuos():")
        logging.getLogger("diffxpy").debug("factor_loc_totest_final: " + ",".join(factor_loc_totest_final))
        logging.getLogger("diffxpy").debug("formula_loc_new: " + formula_loc_new)
        logging.getLogger("diffxpy").debug("formula_scale_new: " + formula_scale_new)

        de_test = wald(
            data=data,
            factor_loc_totest=factor_loc_totest_final,
            coef_to_test=None,
            formula_loc=formula_loc_new,
            formula_scale=formula_scale_new,
            as_numeric=as_numeric,
            init_a=init_a,
            init_b=init_b,
            gene_names=gene_names,
            sample_description=sample_description,
            constraints_loc=constraints_loc,
            constraints_scale=constraints_scale,
            noise_model=noise_model,
            size_factors=size_factors,
            batch_size=batch_size,
            backend=backend,
            train_args=train_args,
            training_strategy=training_strategy,
            quick_scale=quick_scale,
            dtype=dtype,
            **kwargs
        )
        de_test = DifferentialExpressionTestWaldCont(
            de_test=de_test,
            noise_model=noise_model,
            size_factors=size_factors,
            continuous_coords=sample_description[continuous].values,
            spline_coefs=new_coefs,
            interpolated_spline_basis=interpolated_spline_basis
        )
    elif test.lower() == 'lrt':
        if noise_model is None:
            raise ValueError("Please specify noise_model")
        full_formula_loc = formula_loc_new
        # Assemble reduced loc model:
        formula_scale_new = formula_scale.split(continuous)
        formula_scale_new = formula_term_continuous.join(formula_scale_new)
        reduced_formula_loc = formula_scale.split('+')
        # Take out terms in reduced location model which are to be tested:
        reduced_formula_loc = [x for x in reduced_formula_loc if x not in factor_loc_totest]
        reduced_formula_loc = '+'.join(reduced_formula_loc)
        # Replace occurences of continuous term in reduced model:
        reduced_formula_loc = reduced_formula_loc.split(continuous)
        reduced_formula_loc = formula_term_continuous.join(reduced_formula_loc)

        # Scale model is not tested:
        full_formula_scale = formula_scale_new
        reduced_formula_scale = formula_scale_new

        logging.getLogger("diffxpy").debug("model formulas assembled in de.test.continuous():")
        logging.getLogger("diffxpy").debug("full_formula_loc: " + full_formula_loc)
        logging.getLogger("diffxpy").debug("reduced_formula_loc: " + reduced_formula_loc)
        logging.getLogger("diffxpy").debug("full_formula_scale: " + full_formula_scale)
        logging.getLogger("diffxpy").debug("reduced_formula_scale: " + reduced_formula_scale)

        de_test = lrt(
            data=data,
            full_formula_loc=full_formula_loc,
            reduced_formula_loc=reduced_formula_loc,
            full_formula_scale=full_formula_scale,
            reduced_formula_scale=reduced_formula_scale,
            as_numeric=as_numeric,
            init_a=init_a,
            init_b=init_b,
            gene_names=gene_names,
            sample_description=sample_description,
            noise_model=noise_model,
            size_factors=size_factors,
            batch_size=batch_size,
            backend=backend,
            train_args=train_args,
            training_strategy=training_strategy,
            quick_scale=quick_scale,
            dtype=dtype,
            **kwargs
        )
        de_test = DifferentialExpressionTestLRTCont(
            de_test=de_test,
            size_factors=size_factors,
            continuous_coords=sample_description[continuous].values,
            spline_coefs=new_coefs,
            noise_model=noise_model
        )
    else:
        raise ValueError('continuous(): Parameter `test` not recognized.')

    return de_test<|MERGE_RESOLUTION|>--- conflicted
+++ resolved
@@ -194,11 +194,8 @@
     constructor_args = {}
     if quick_scale is not None:
         constructor_args["quick_scale"] = quick_scale
-<<<<<<< HEAD
     if batch_size is not None and backend is not "tf2":
         constructor_args["batch_size"] = batch_size
-=======
->>>>>>> cfbcbfc7
     # Backend-specific constructor arguments:
     if backend.lower() in ["tf1"]:
         constructor_args['provide_optimizers'] = {
